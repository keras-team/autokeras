# Getting Started

## Installation
The installation of Auto-Keras is the same as other python packages. 

**Note:** currently, Auto-Keras is only compatible with: **Python 3.6**.

#### Latest Stable Version (`pip` installation):
You can run the following `pip` installation command in your terminal to install the latest stable version.

    pip install autokeras

#### Bleeding Edge Version (manual installation):
If you want to install the latest development version. 
You need to download the code from the GitHub repo and run the following commands in the project directory.

    pip install -r requirements.txt
    python setup.py install
    
=======
    
#### How to visualize the best selected architecture ?

While trying to create a model, let's say an Image classifier on MNIST, there is a facility for the user to visualize a .PDF depiction of the best architecture that was chosen by autokeras, after model training is complete. 

Prerequisites : 
1) graphviz must be installed in your system. Refer [Installation Guide](https://graphviz.gitlab.io/download/)  
2) Additionally, also install "graphviz" python package using pip / conda

pip : pip install graphviz

conda : conda install -c conda-forge python-graphviz

If the above installations are complete, proceed with the following steps :

Step 1 : Specify a *path* before starting your model training

    clf = ImageClassifier(path="~/automodels/",verbose=True, augment=False) # Give a custom path of your choice
    clf.fit(x_train, y_train, time_limit=30 * 60)
    clf.final_fit(x_train, y_train, x_test, y_test, retrain=True)

Step 2 : After the model training is complete, run *examples/visualize.py*, whilst passing the same *path* as parameter

    if __name__ == '__main__':
        visualize('~/automodels/')


## Example

We show an example of image classification on the MNIST dataset, which is a famous benchmark image dataset for hand-written digits classification. Auto-Keras supports different types of data inputs. 

#### Data with numpy array (.npy) format.

If the images and the labels are already formatted into numpy arrays, you can 

    from keras.datasets import mnist
    from autokeras.image.image_supervised import ImageClassifier

    if __name__ == '__main__':
        (x_train, y_train), (x_test, y_test) = mnist.load_data()
        x_train = x_train.reshape(x_train.shape + (1,))
        x_test = x_test.reshape(x_test.shape + (1,))

        clf = ImageClassifier(verbose=True)
        clf.fit(x_train, y_train, time_limit=12 * 60 * 60)
        clf.final_fit(x_train, y_train, x_test, y_test, retrain=True)
        y = clf.evaluate(x_test, y_test)
        print(y)
        
In the example above, the images and the labels are already formatted into numpy arrays.

#### What if your data are raw image files (*e.g.* .jpg, .png, .bmp)?

You can use our `load_image_dataset` function to load the images and their labels as follows.

    from autokeras.image.image_supervised import load_image_dataset
    
    x_train, y_train = load_image_dataset(csv_file_path="train/label.csv",
                                          images_path="train")
    print(x_train.shape)
    print(y_train.shape)
    
    x_test, y_test = load_image_dataset(csv_file_path="test/label.csv",
                                        images_path="test")
    print(x_test.shape)
    print(y_test.shape)

The argument `csv_file_path` is the path to the CSV file containing the image file names and their corresponding labels.
Here is an example of the csv file.


    File Name,Label
    00000.jpg,5
    00001.jpg,0
    00002.jpg,4
    00003.jpg,1
    00004.jpg,9
    00005.jpg,2
    00006.jpg,1
    ...


The second argument `images_path` is the path to the directory containing all the images with those file names listed in the CSV file.
The returned values `x_train` and `y_train` are the numpy arrays,
which can be directly feed into the `fit` function of `ImageClassifier`.

#### How to export keras models?
    clf.load_searcher().load_best_model().produce_keras_model().save('my_model.h5')
This uses the keras function model.save() to export a single HDF5 file containing the architecture of the model, the weights of the model, the training configuration, and the state of the optimizer. See https://keras.io/getting-started/faq/#how-can-i-save-a-keras-model

Note: This is being built into AutoKeras as ImageClassifier().export_keras_model() 

#### how to export Portable model
    from autokeras import ImageClassifier
    clf = ImageClassifier(verbose=True, augment=False)
    clf.export_autokeras_model(model_file_name)
The model will be stored into the path `model_file_name`. 

#### How to load exported Portable model?
    from autokeras.utils import pickle_from_file
    model = pickle_from_file(model_file_name)
    results = model.evaluate(x_test, y_test)
    print(results)
    
The model will be loaded from the path `model_file_name` and then you can use the functions listed in `PortableImageSupervised`.

	
#### How to visualize keras models?

This is not specific to AutoKeras, however, the following will generate a .PNG visualization of the best model found by AutoKeras:

    from keras.models import load_model
    model = load_model('my_model.h5') #See 'How to export keras models?' to generate this file before loading it.
    from keras.utils import plot_model
    plot_model(model, to_file='my_model.png')

# CnnGenerator tutorial

`CnnGenerator` in `net_module.py` is a child class of `Networkmodule`. It can generates neural architecture with basic cnn modules
and the ResNet module. 

### Examples
Normally, there's two place to call the CnnGenerator, one is call `CnnGenerator.fit` while the other is `CnnGenerator.final_fit`.

For example, in a image classification class `ImageClassifier`, one can initialize the cnn module as:

```python
from autokeras import CnnModule
from autokeras.nn.loss_function import classification_loss
from autokeras.nn.metric import Accuracy

TEST_FOLDER = "test"
cnnModule = CnnModule(loss=classification_loss, metric=Accuracy, searcher_args={}, path=TEST_FOLDER, verbose=False)
```
Where:
* `loss` and `metric` determines by the type of training model(classification or regression or others)
* `search_args` can be referred in `search.py`
* `path` is the path to store the whole searching process and generated model.
* `verbose` is a boolean. Setting it to true prints to stdout.

Then, for the searching part, one can call:
```python
cnnModule.fit(n_output_node, input_shape, train_data, test_data, time_limit=24 * 60 * 60)
```
where:
* n_output_node: A integer value represent the number of output node in the final layer.
* input_shape: A tuple to express the shape of every train entry. For example,
                MNIST dataset would be (28,28,1).
* train_data: A PyTorch DataLoader instance representing the training data.
* test_data: A PyTorch DataLoader instance representing the testing data.
* time_limit: A integer value represents the time limit on searching for models.

And for final testing(testing the best searched model), one can call:
```python
cnnModule.final_fit(train_data, test_data, trainer_args=None, retrain=False)
```
where:
* train_data: A DataLoader instance representing the training data.
* test_data: A DataLoader instance representing the testing data.
* trainer_args: A dictionary containing the parameters of the ModelTrainer constructor.
* retrain: A boolean of whether reinitialize the weights of the model.


# Automated text classifier tutorial

### Introduction
Class `TextClassifier` and `TextRegressor` is designed for automated generate best performance cnn neural architecture
for a given text dataset. 

### Example
```python
    clf = TextClassifier(verbose=True)
    clf.fit(x=x_train, y=y_train, batch_size=10, time_limit=12 * 60 * 60)
```
After searching the best model, one can call `clf.final_fit` to test the best model found in searching.

### Arguments

* x_train: string format text data
* y_train: int format text label


### Notes:

Preprocessing of the text data:
* Class `TextClassifier` and `TextRegressor` contains a pre-process of the text data. Which means the input data
should be in string format. 
* The default pre-process model uses the [glove6B model](https://nlp.stanford.edu/projects/glove/) from Stanford NLP. 
* To change the default setting of the pre-process model, one need to change the corresponding variable:
`EMBEDDING_DIM`, `PRE_TRAIN_FILE_LINK`, `PRE_TRAIN_FILE_LINK`, `PRE_TRAIN_FILE_NAME` in `constant.py`.


# MlpGenerator tutorial

`MlpGenerator` in `net_module.py` is a child class of `Networkmodule`. It can generates neural architecture with MLP modules 

### Examples
Normally, there's two place to call the MlpGenerator, one is call `MlpGenerator.fit` while the other is `MlpGenerator.final_fit`.

For example, in a image classification class `ImageClassifier`, one can initialize the cnn module as:

```python
self.mlp = MlpGenerator(loss, metric, searcher_args, path, verbose)
```
Where:
* `loss` and `metric` determines by the type of training model(classification or regression or others)
* `search_args` can be referred in `search.py`
* `path` is the path to store the whole searching process and generated model.
* `verbose` is a boolean. Setting it to true prints to stdout.

Then, for the searching part, one can call:
```python
self.mlp.fit(n_output_node, input_shape, train_data, test_data, time_limit=24 * 60 * 60)
```
where:
* n_output_node: A integer value represent the number of output node in the final layer.
* input_shape: A tuple to express the shape of every train entry. For example,
                MNIST dataset would be (28,28,1).
* train_data: A PyTorch DataLoader instance representing the training data.
* test_data: A PyTorch DataLoader instance representing the testing data.
* time_limit: A integer value represents the time limit on searching for models.

And for final testing(testing the best searched model), one can call:
```python
self.mlp.final_fit(train_data, test_data, trainer_args=None, retrain=False)
```
where:
* train_data: A DataLoader instance representing the training data.
* test_data: A DataLoader instance representing the testing data.
* trainer_args: A dictionary containing the parameters of the ModelTrainer constructor.
* retrain: A boolean of whether reinitialize the weights of the model.

<<<<<<< HEAD
    if __name__ == '__main__':
        visualize('~/automodels/')
        
        
=======
>>>>>>> 4dfe0f3a

<|MERGE_RESOLUTION|>--- conflicted
+++ resolved
@@ -17,7 +17,6 @@
     pip install -r requirements.txt
     python setup.py install
     
-=======
     
 #### How to visualize the best selected architecture ?
 
@@ -134,6 +133,7 @@
     from keras.utils import plot_model
     plot_model(model, to_file='my_model.png')
 
+        
 # CnnGenerator tutorial
 
 `CnnGenerator` in `net_module.py` is a child class of `Networkmodule`. It can generates neural architecture with basic cnn modules
@@ -220,7 +220,7 @@
 For example, in a image classification class `ImageClassifier`, one can initialize the cnn module as:
 
 ```python
-self.mlp = MlpGenerator(loss, metric, searcher_args, path, verbose)
+mlpModule = MlpModule(loss, metric, searcher_args, path, verbose)
 ```
 Where:
 * `loss` and `metric` determines by the type of training model(classification or regression or others)
@@ -230,7 +230,7 @@
 
 Then, for the searching part, one can call:
 ```python
-self.mlp.fit(n_output_node, input_shape, train_data, test_data, time_limit=24 * 60 * 60)
+mlpModule.fit(n_output_node, input_shape, train_data, test_data, time_limit=24 * 60 * 60)
 ```
 where:
 * n_output_node: A integer value represent the number of output node in the final layer.
@@ -242,7 +242,7 @@
 
 And for final testing(testing the best searched model), one can call:
 ```python
-self.mlp.final_fit(train_data, test_data, trainer_args=None, retrain=False)
+mlpModule.final_fit(train_data, test_data, trainer_args=None, retrain=False)
 ```
 where:
 * train_data: A DataLoader instance representing the training data.
@@ -250,11 +250,7 @@
 * trainer_args: A dictionary containing the parameters of the ModelTrainer constructor.
 * retrain: A boolean of whether reinitialize the weights of the model.
 
-<<<<<<< HEAD
-    if __name__ == '__main__':
-        visualize('~/automodels/')
-        
-        
-=======
->>>>>>> 4dfe0f3a
-
+
+        
+        
+

--- conflicted
+++ resolved
@@ -27,11 +27,9 @@
 We show an example of image classification on the MNIST dataset, which is a famous benchmark image dataset for hand-written digits classification. Auto-Keras supports different types of data inputs. 
 
 
-<<<<<<< HEAD
+
 ### Data with numpy array (.npy) format. [[source]](https://github.com/jhfjhfj1/autokeras/blob/master/examples/a_simple_example/mnist.py)
-=======
-### Data with numpy array (.npy) format. [source](https://github.com/jhfjhfj1/autokeras/blob/master/examples/a_simple_example/mnist.py)
->>>>>>> 84f431cc
+
 
 If the images and the labels are already formatted into numpy arrays, you can 
 
@@ -52,11 +50,9 @@
 In the example above, the images and the labels are already formatted into numpy arrays.
 
 
-<<<<<<< HEAD
+
 ### What if your data are raw image files (*e.g.* .jpg, .png, .bmp)? [[source]](https://github.com/jhfjhfj1/autokeras/blob/master/examples/a_simple_example/load_raw_image.py)
-=======
-### What if your data are raw image files (*e.g.* .jpg, .png, .bmp)? [source](https://github.com/jhfjhfj1/autokeras/blob/master/examples/a_simple_example/load_raw_image.py)
->>>>>>> 84f431cc
+
 
 You can use our `load_image_dataset` function to load the images and their labels as follows.
 
@@ -131,11 +127,8 @@
 **Note:** This is being built into AutoKeras as ImageClassifier().export_keras_model() 
 
 
-<<<<<<< HEAD
+
 ### How to export Portable model? [[source]](https://github.com/jhfjhfj1/autokeras/blob/master/examples/portable_models/portable_load.py)
-=======
-### How to export Portable model [source](https://github.com/jhfjhfj1/autokeras/blob/master/examples/portable_models/portable_load.py)
->>>>>>> 84f431cc
 
     from autokeras import ImageClassifier
     clf = ImageClassifier(verbose=True, augment=False)
@@ -143,11 +136,8 @@
 The model will be stored into the path `model_file_name`. 
 
 
-<<<<<<< HEAD
+
 ### How to load exported Portable model? [[source]](https://github.com/jhfjhfj1/autokeras/blob/master/examples/portable_models/portable_load.py)
-=======
-### How to load exported Portable model? [source](https://github.com/jhfjhfj1/autokeras/blob/master/examples/portable_models/portable_load.py)
->>>>>>> 84f431cc
 
     from autokeras.utils import pickle_from_file
     model = pickle_from_file(model_file_name)
@@ -174,11 +164,9 @@
 
     
 
-<<<<<<< HEAD
+
 ### How to visualize the best selected architecture? [[source]](https://github.com/jhfjhfj1/autokeras/blob/master/examples/visualizations/visualize.py)
-=======
-### How to visualize the best selected architecture? [source](https://github.com/jhfjhfj1/autokeras/blob/master/examples/visualizations/visualize.py)
->>>>>>> 84f431cc
+
 
 
 While trying to create a model, let's say an Image classifier on MNIST, there is a facility for the user to visualize a .PDF depiction of the best architecture that was chosen by autokeras, after model training is complete. 
@@ -211,11 +199,9 @@
 ## Net Modules
 
 
-<<<<<<< HEAD
+
 ### MlpModule tutorial. [[source]](https://github.com/jhfjhfj1/autokeras/blob/master/examples/net_modules/mlp_module.py)
-=======
-### MlpModule tutorial [source](https://github.com/jhfjhfj1/autokeras/blob/master/examples/net_modules/mlp_module.py)
->>>>>>> 84f431cc
+
 
 
 `MlpGenerator` in `net_module.py` is a child class of `Networkmodule`. It can generates neural architecture with MLP modules 
@@ -260,11 +246,9 @@
 
 
 
-<<<<<<< HEAD
+
 ### CnnModule tutorial. [[source]](https://github.com/jhfjhfj1/autokeras/blob/master/examples/net_modules/cnn_module.py)
-=======
-### CnnModule tutorial [source](https://github.com/jhfjhfj1/autokeras/blob/master/examples/net_modules/cnn_module.py)
->>>>>>> 84f431cc
+
 
 
 `CnnGenerator` in `net_module.py` is a child class of `Networkmodule`. It can generates neural architecture with basic cnn modules
@@ -316,11 +300,9 @@
 ## Task Modules
  
 
-<<<<<<< HEAD
+
 ### Automated text classifier tutorial. [[source]](https://github.com/jhfjhfj1/autokeras/blob/master/examples/task_modules/text/text.py)
-=======
-### Automated text classifier tutorial [source](https://github.com/jhfjhfj1/autokeras/blob/master/examples/task_modules/text/text.py)
->>>>>>> 84f431cc
+
 
 Class `TextClassifier` and `TextRegressor` are designed for automated generate best performance cnn neural architecture
 for a given text dataset. 
@@ -347,11 +329,9 @@
  
  
 
-<<<<<<< HEAD
+
 ### Automated tabular classifier tutorial. [[source]](https://github.com/jhfjhfj1/autokeras/tree/master/examples/task_modules/tabular)
-=======
-### Automated tabular classifier tutorial [source](https://github.com/jhfjhfj1/autokeras/tree/master/examples/task_modules/tabular)
->>>>>>> 84f431cc
+
 
 
 Class `TabularClassifier` and `TabularRegressor` are designed for automated generate best performance shallow/deep architecture
@@ -377,11 +357,9 @@
 ## Pretrained Models
  
 
-<<<<<<< HEAD
+
 ### Object detection tutorial. [[source]](https://github.com/jhfjhfj1/autokeras/blob/master/examples/pretrained_models/object_detection/object_detection_example.py)
-=======
-### Object detection tutorial [source](https://github.com/jhfjhfj1/autokeras/blob/master/examples/pretrained_models/object_detection/object_detection_example.py)
->>>>>>> 84f431cc
+
 
 #### by Wuyang Chen from [Dr. Atlas Wang's group](http://www.atlaswang.com/) at CSE Department, Texas A&M.
 

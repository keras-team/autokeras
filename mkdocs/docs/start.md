--- conflicted
+++ resolved
@@ -26,11 +26,8 @@
 
 We show an example of image classification on the MNIST dataset, which is a famous benchmark image dataset for hand-written digits classification. Auto-Keras supports different types of data inputs. 
 
-<<<<<<< HEAD
+
 ### Data with numpy array (.npy) format. [source](https://github.com/jhfjhfj1/autokeras/blob/master/examples/a_simple_example/mnist.py)
-=======
-### [Data with numpy array (.npy) format.]
->>>>>>> 36752fcb
 
 If the images and the labels are already formatted into numpy arrays, you can 
 
@@ -50,11 +47,8 @@
         
 In the example above, the images and the labels are already formatted into numpy arrays.
 
-<<<<<<< HEAD
+
 ### What if your data are raw image files (*e.g.* .jpg, .png, .bmp)? [source](https://github.com/jhfjhfj1/autokeras/blob/master/examples/a_simple_example/load_raw_image.py)
-=======
-### [What if your data are raw image files (*e.g.* .jpg, .png, .bmp)?]
->>>>>>> 36752fcb
 
 You can use our `load_image_dataset` function to load the images and their labels as follows.
 
@@ -89,8 +83,7 @@
 The returned values `x_train` and `y_train` are the numpy arrays,
 which can be directly feed into the `fit` function of `ImageClassifier`.
 
-<<<<<<< HEAD
-=======
+
 This CSV file for train or test can be created from folders containing images of a specific class (meaning label):
 ```
 train
@@ -118,7 +111,6 @@
         label += 1
     train_csv.close()
 ```
->>>>>>> 36752fcb
 
 
 
@@ -130,21 +122,17 @@
 
 **Note:** This is being built into AutoKeras as ImageClassifier().export_keras_model() 
 
-<<<<<<< HEAD
+
 ### How to export Portable model [source](https://github.com/jhfjhfj1/autokeras/blob/master/examples/portable_models/portable_load.py)
-=======
-### [How to export Portable model]
->>>>>>> 36752fcb
+
     from autokeras import ImageClassifier
     clf = ImageClassifier(verbose=True, augment=False)
     clf.export_autokeras_model(model_file_name)
 The model will be stored into the path `model_file_name`. 
 
-<<<<<<< HEAD
+
 ### How to load exported Portable model? [source](https://github.com/jhfjhfj1/autokeras/blob/master/examples/portable_models/portable_load.py)
-=======
-### [How to load exported Portable model?]
->>>>>>> 36752fcb
+
     from autokeras.utils import pickle_from_file
     model = pickle_from_file(model_file_name)
     results = model.evaluate(x_test, y_test)
@@ -158,11 +146,8 @@
 
 ## Model Visualizations
 
-<<<<<<< HEAD
+
 ### How to visualize keras models? 
-=======
-### How to visualize keras models?
->>>>>>> 36752fcb
 
 This is not specific to AutoKeras, however, the following will generate a .PNG visualization of the best model found by AutoKeras:
 
@@ -172,11 +157,9 @@
     plot_model(model, to_file='my_model.png')
 
     
-<<<<<<< HEAD
+
 ### How to visualize the best selected architecture? [source](https://github.com/jhfjhfj1/autokeras/blob/master/examples/visualizations/visualize.py)
-=======
-### [How to visualize the best selected architecture?]
->>>>>>> 36752fcb
+
 
 While trying to create a model, let's say an Image classifier on MNIST, there is a facility for the user to visualize a .PDF depiction of the best architecture that was chosen by autokeras, after model training is complete. 
 
@@ -207,11 +190,9 @@
 
 ## Net Modules
 
-<<<<<<< HEAD
+
 ### MlpModule tutorial [source](https://github.com/jhfjhfj1/autokeras/blob/master/examples/net_modules/mlp_module.py)
-=======
-### [MlpModule tutorial]
->>>>>>> 36752fcb
+
 
 `MlpGenerator` in `net_module.py` is a child class of `Networkmodule`. It can generates neural architecture with MLP modules 
 
@@ -252,17 +233,12 @@
 * retrain: A boolean of whether reinitialize the weights of the model.
 
 
-<<<<<<< HEAD
+
 
 
 ### CnnModule tutorial [source](https://github.com/jhfjhfj1/autokeras/blob/master/examples/net_modules/cnn_module.py)
 
-=======
-
-
-### [CnnModule tutorial]
-
->>>>>>> 36752fcb
+
 `CnnGenerator` in `net_module.py` is a child class of `Networkmodule`. It can generates neural architecture with basic cnn modules
 and the ResNet module. 
 
@@ -311,11 +287,8 @@
 
 ## Task Modules
  
-<<<<<<< HEAD
+
 ### Automated text classifier tutorial [source](https://github.com/jhfjhfj1/autokeras/blob/master/examples/task_modules/text/text.py)
-=======
-### [Automated text classifier tutorial]
->>>>>>> 36752fcb
 
 Class `TextClassifier` and `TextRegressor` are designed for automated generate best performance cnn neural architecture
 for a given text dataset. 
@@ -341,11 +314,9 @@
 
  
  
-<<<<<<< HEAD
+
 ### Automated tabular classifier tutorial [source](https://github.com/jhfjhfj1/autokeras/tree/master/examples/task_modules/tabular)
-=======
-### [Automated tabular classifier tutorial]
->>>>>>> 36752fcb
+
 
 Class `TabularClassifier` and `TabularRegressor` are designed for automated generate best performance shallow/deep architecture
 for a given tabular dataset. (Currently, theis module only supports lightgbm classifier and regressor.)
@@ -369,11 +340,9 @@
  
 ## Pretrained Models
  
-<<<<<<< HEAD
+
 ### Object detection tutorial [source](https://github.com/jhfjhfj1/autokeras/blob/master/examples/pretrained_models/object_detection/object_detection_example.py)
-=======
-### [Object detection tutorial]
->>>>>>> 36752fcb
+
 #### by Wuyang Chen from [Dr. Atlas Wang's group](http://www.atlaswang.com/) at CSE Department, Texas A&M.
 
 `ObjectDetector` in `object_detector.py` is a child class of `Pretrained`. Currently it can load a pretrained SSD model ([Liu, Wei, et al. "Ssd: Single shot multibox detector." European conference on computer vision. Springer, Cham, 2016.](https://arxiv.org/abs/1512.02325)) and find object(s) in a given image.
@@ -407,11 +376,8 @@
  
  
  
-<<<<<<< HEAD
+
 <!-- [Data with numpy array (.npy) format.]: https://github.com/jhfjhfj1/autokeras/blob/master/examples/a_simple_example/mnist.py
-=======
-[Data with numpy array (.npy) format.]: https://github.com/jhfjhfj1/autokeras/blob/master/examples/a_simple_example/mnist.py
->>>>>>> 36752fcb
 [What if your data are raw image files (*e.g.* .jpg, .png, .bmp)?]: https://github.com/jhfjhfj1/autokeras/blob/master/examples/a_simple_example/load_raw_image.py
 [How to export Portable model]: https://github.com/jhfjhfj1/autokeras/blob/master/examples/portable_models/portable_load.py
 [How to load exported Portable model?]: https://github.com/jhfjhfj1/autokeras/blob/master/examples/portable_models/portable_load.py
@@ -420,9 +386,5 @@
 [CnnModule tutorial]: https://github.com/jhfjhfj1/autokeras/blob/master/examples/net_modules/cnn_module.py
 [Automated text classifier tutorial]: https://github.com/jhfjhfj1/autokeras/blob/master/examples/task_modules/text/text.py
 [Automated tabular classifier tutorial]: https://github.com/jhfjhfj1/autokeras/tree/master/examples/task_modules/tabular
-<<<<<<< HEAD
 [Object Detection tutorial]: https://github.com/jhfjhfj1/autokeras/blob/master/examples/pretrained_models/object_detection/object_detection_example.py -->
-=======
-[Object Detection tutorial]: https://github.com/jhfjhfj1/autokeras/blob/master/examples/pretrained_models/object_detection/object_detection_example.py
->>>>>>> 36752fcb
-[TabularPreprocessor]: https://github.com/jhfjhfj1/autokeras/blob/master/autokeras/tabular/tabular_preprocessor.py+[TabularPreprocessor]: https://github.com/jhfjhfj1/autokeras/blob/master/autokeras/tabular/tabular_preprocessor.py

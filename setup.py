from distutils.core import setup
from setuptools import find_packages

setup(
    name='autokeras',
    packages=find_packages(exclude=('tests',)),
<<<<<<< HEAD
    install_requires=['torch==0.4.1', 'torchvision==0.2.1', 'numpy>=1.14.5', 'keras==2.2.2', 'scikit-learn==0.19.1',
                      'tensorflow==1.10.0', 'tqdm==4.25.0', 'lightgbm==2.1.2'],
    version='0.2.19',
=======
    install_requires=['scipy==1.1.0',
                      'torch==0.4.1',
                      'torchvision==0.2.1',
                      'numpy==1.14.5',
                      'keras==2.2.2',
                      'scikit-learn==0.19.1',
                      'scikit-image==0.13.1',
                      'tqdm==4.25.0',
                      'tensorflow==1.10.0',
                      'imageio==2.4.1',
                      'requests==2.20.1',
                      'GPUtil==1.3.0'],
    version='0.3.1',
>>>>>>> c205ae1e
    description='AutoML for deep learning',
    author='DATA Lab at Texas A&M University',
    author_email='jhfjhfj1@gmail.com',
    url='http://autokeras.com',
    download_url='https://github.com/jhfjhfj1/autokeras/archive/0.3.1.tar.gz',
    keywords=['AutoML', 'keras'],  # arbitrary keywords
    classifiers=[]
)<|MERGE_RESOLUTION|>--- conflicted
+++ resolved
@@ -4,11 +4,6 @@
 setup(
     name='autokeras',
     packages=find_packages(exclude=('tests',)),
-<<<<<<< HEAD
-    install_requires=['torch==0.4.1', 'torchvision==0.2.1', 'numpy>=1.14.5', 'keras==2.2.2', 'scikit-learn==0.19.1',
-                      'tensorflow==1.10.0', 'tqdm==4.25.0', 'lightgbm==2.1.2'],
-    version='0.2.19',
-=======
     install_requires=['scipy==1.1.0',
                       'torch==0.4.1',
                       'torchvision==0.2.1',
@@ -20,9 +15,9 @@
                       'tensorflow==1.10.0',
                       'imageio==2.4.1',
                       'requests==2.20.1',
-                      'GPUtil==1.3.0'],
+                      'GPUtil==1.3.0',
+                      'lightgbm==2.1.2'],
     version='0.3.1',
->>>>>>> c205ae1e
     description='AutoML for deep learning',
     author='DATA Lab at Texas A&M University',
     author_email='jhfjhfj1@gmail.com',

from distutils.core import setup
from setuptools import find_packages

setup(
    name='autokeras',
    packages=find_packages(exclude=('tests',)),
    install_requires=[
        'tensorflow==2.0.0b0',
<<<<<<< HEAD
        'scikit-learn==0.20.2'
                      ],
=======
        'scikit-learn==0.20.2',
    ],
    tests_require=[
        'pytest==4.5.0',
        'pytest-pep8',
        'pytest-xdist',
        'pytest-cov',
    ],
>>>>>>> 58ec83c7
    version='1.0.0',
    description='AutoML for deep learning',
    author='Data Analytics at Texas A&M (DATA) Lab, Keras Team',
    author_email='jhfjhfj1@gmail.com',
    url='http://autokeras.com',
    download_url='https://github.com/keras-team/autokeras/archive/1.0.0.tar.gz',
    keywords=['AutoML', 'keras'],
    classifiers=[]
)<|MERGE_RESOLUTION|>--- conflicted
+++ resolved
@@ -6,10 +6,6 @@
     packages=find_packages(exclude=('tests',)),
     install_requires=[
         'tensorflow==2.0.0b0',
-<<<<<<< HEAD
-        'scikit-learn==0.20.2'
-                      ],
-=======
         'scikit-learn==0.20.2',
     ],
     tests_require=[
@@ -18,7 +14,6 @@
         'pytest-xdist',
         'pytest-cov',
     ],
->>>>>>> 58ec83c7
     version='1.0.0',
     description='AutoML for deep learning',
     author='Data Analytics at Texas A&M (DATA) Lab, Keras Team',

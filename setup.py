from distutils.core import setup

setup(
    name='autokeras',
    packages=['autokeras'],  # this must be the same as the name above
<<<<<<< HEAD
    install_requires=['torch==0.4.1', 'torchvision==0.2.1', 'numpy>=1.15.1', 'keras==2.2.2', 'scikit-learn==0.19.1',
                      'tensorflow>=1.10.1'],
    version='0.2.8',
=======
    install_requires=['torch==0.4.1', 'torchvision==0.2.1', 'numpy>=1.14.5', 'keras==2.2.2', 'scikit-learn==0.19.1',
                      'tensorflow>=1.10.0', 'tqdm==4.25.0'],
    version='0.2.11',
>>>>>>> 5e397db9
    description='AutoML for deep learning',
    author='Haifeng Jin',
    author_email='jhfjhfj1@gmail.com',
    url='http://autokeras.com',
<<<<<<< HEAD
    download_url='https://github.com/jhfjhfj1/autokeras/archive/0.2.8.tar.gz',
=======
    download_url='https://github.com/jhfjhfj1/autokeras/archive/0.2.11.tar.gz',
>>>>>>> 5e397db9
    keywords=['automl'],  # arbitrary keywords
    classifiers=[]
)<|MERGE_RESOLUTION|>--- conflicted
+++ resolved
@@ -3,24 +3,14 @@
 setup(
     name='autokeras',
     packages=['autokeras'],  # this must be the same as the name above
-<<<<<<< HEAD
-    install_requires=['torch==0.4.1', 'torchvision==0.2.1', 'numpy>=1.15.1', 'keras==2.2.2', 'scikit-learn==0.19.1',
-                      'tensorflow>=1.10.1'],
-    version='0.2.8',
-=======
     install_requires=['torch==0.4.1', 'torchvision==0.2.1', 'numpy>=1.14.5', 'keras==2.2.2', 'scikit-learn==0.19.1',
                       'tensorflow>=1.10.0', 'tqdm==4.25.0'],
     version='0.2.11',
->>>>>>> 5e397db9
     description='AutoML for deep learning',
     author='Haifeng Jin',
     author_email='jhfjhfj1@gmail.com',
     url='http://autokeras.com',
-<<<<<<< HEAD
-    download_url='https://github.com/jhfjhfj1/autokeras/archive/0.2.8.tar.gz',
-=======
     download_url='https://github.com/jhfjhfj1/autokeras/archive/0.2.11.tar.gz',
->>>>>>> 5e397db9
     keywords=['automl'],  # arbitrary keywords
     classifiers=[]
 )
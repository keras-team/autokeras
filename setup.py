--- conflicted
+++ resolved
@@ -27,11 +27,7 @@
         "tests": [
             "pytest>=4.4.0",
             "flake8",
-<<<<<<< HEAD
-            "black[jupyter]==23.1.0",
-=======
             "black[jupyter]",
->>>>>>> 49f93db8
             "isort",
             "pytest-xdist",
             "pytest-cov",

from distutils.core import setup
from setuptools import find_packages

setup(
    name='autokeras',
    packages=find_packages(exclude=('tests',)),
    install_requires=['scipy==1.1.0',
                      'torch==0.4.1',
                      'torchvision==0.2.1',
                      'numpy==1.14.5',
                      'keras==2.2.2',
                      'scikit-learn==0.20.1',
                      'scikit-image==0.13.1',
                      'tqdm==4.25.0',
                      'tensorflow==1.10.0',
                      'imageio==2.4.1',
                      'requests==2.20.1',
                      'GPUtil==1.3.0',
                      'lightgbm==2.2.2',
                      'pandas==0.23.4'],
<<<<<<< HEAD
    version='0.3.4',
=======
    version='0.3.5',
>>>>>>> 60a89421
    description='AutoML for deep learning',
    author='DATA Lab at Texas A&M University',
    author_email='jhfjhfj1@gmail.com',
    url='http://autokeras.com',
    download_url='https://github.com/jhfjhfj1/autokeras/archive/0.3.5.tar.gz',
    keywords=['AutoML', 'keras'],
    classifiers=[]
)<|MERGE_RESOLUTION|>--- conflicted
+++ resolved
@@ -18,11 +18,7 @@
                       'GPUtil==1.3.0',
                       'lightgbm==2.2.2',
                       'pandas==0.23.4'],
-<<<<<<< HEAD
-    version='0.3.4',
-=======
     version='0.3.5',
->>>>>>> 60a89421
     description='AutoML for deep learning',
     author='DATA Lab at Texas A&M University',
     author_email='jhfjhfj1@gmail.com',

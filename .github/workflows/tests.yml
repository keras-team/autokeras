--- conflicted
+++ resolved
@@ -16,12 +16,7 @@
         python-version: 3.6
     - name: Install dependencies
       run: |
-<<<<<<< HEAD
         python -m pip install --upgrade pip setuptools
-        pip install git+https://github.com/gabrieldemarmiesse/typed_api.git@0.1.1
-=======
-        python -m pip install --upgrade pip
->>>>>>> e27a56ba
         pip install -e .[tests] --progress-bar off
         pip install tf-nightly==2.2.0.dev20200208
     - name: Lint

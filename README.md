<img src="https://autokeras.com/img/row_red.svg" alt="drawing" width="400px" style="display: block; margin-left: auto; margin-right: auto"/>

[![](https://github.com/keras-team/autokeras/workflows/Tests/badge.svg?branch=master)](https://github.com/keras-team/autokeras/actions?query=workflow%3ATests+branch%3Amaster)
[![codecov](https://codecov.io/gh/keras-team/autokeras/branch/master/graph/badge.svg)](https://codecov.io/gh/keras-team/autokeras)
[![PyPI version](https://badge.fury.io/py/autokeras.svg)](https://badge.fury.io/py/autokeras)

Official Website: [autokeras.com](https://autokeras.com)

##
AutoKeras: An AutoML system based on Keras.
It is developed by <a href="http://faculty.cs.tamu.edu/xiahu/index.html" target="_blank" rel="nofollow">DATA Lab</a> at Texas A&M University.
The goal of AutoKeras is to make machine learning accessible for everyone.

<<<<<<< HEAD
    
    import autokeras as ak
    
    (x_train, y_train), (x_test, y_test) = mnist.load_data()
    clf = ak.ImageClassifier()
    clf.fit(x_train, y_train)
    results = clf.predict(x_test)
=======
## Example
>>>>>>> d902b4f9

Here is a short example of using the package.

```python
import autokeras as ak

clf = ak.ImageClassifier()
clf.fit(x_train, y_train)
results = clf.predict(x_test)
```

For detailed tutorial, please check [here](https://autokeras.com/tutorial/overview/).

## Installation

To install the package, please use the `pip` installation as follows:

```shell
pip3 install git+https://github.com/keras-team/keras-tuner.git@1.0.2rc3
pip3 install autokeras
```

Please follow the [installation guide](https://autokeras.com/install) for more details.

**Note:** Currently, AutoKeras is only compatible with **Python >= 3.5** and **TensorFlow >= 2.3.0**.

## Community
### Stay Up-to-Date

**Twitter**:
You can also follow us on Twitter [@autokeras](https://twitter.com/autokeras) for the latest news.

**Emails**:
Subscribe our [email list](https://groups.google.com/forum/#!forum/autokeras-announce/join) to receive announcements.

### Questions and Discussions

**GitHub Discussions**:
Ask your questions on our [GitHub Discussions](https://github.com/keras-team/autokeras/discussions).
It is a forum hosted on GitHub. We will monitor and answer the questions there.

### Instant Communications

**Slack**:
[Request an invitation](https://keras-slack-autojoin.herokuapp.com/).
Use the [#autokeras](https://app.slack.com/client/T0QKJHQRE/CSZ5MKZFU) channel for communication.

**QQ Group**:
Join our QQ group 1150366085. Password: akqqgroup

**Online Meetings**:
Join the [online meeting Google group](https://groups.google.com/forum/#!forum/autokeras/join).
The calendar event will appear on your Google Calendar.


## Contributing Code

We engage in keeping everything about AutoKeras open to the public.
Everyone can easily join as a developer.
Here is how we manage our project.

* **Triage the issues**: 
We pick the important issues to work on from [GitHub issues](https://github.com/keras-team/autokeras/issues).
They will be added to this [Project](https://github.com/keras-team/autokeras/projects/3).
Some of the issues will then be added to the [milestones](https://github.com/keras-team/autokeras/milestones),
which are used to plan for the releases.
* **Assign the tasks**: We assign the tasks to people during the online meetings.
* **Discuss**: We can have discussions in multiple places. The code reviews are on GitHub.
Questions can be asked in Slack or during the meetings.

Please join our [Slack](https://autokeras.com/#community) and send Haifeng Jin a message.
Or drop by our [online meetings](https://autokeras.com/#community) and talk to us.
We will help you get started!

Refer to our [Contributing Guide](https://autokeras.com/contributing/) to learn the best practices.

Thank all the contributors!

<a href="https://github.com/keras-team/autokeras/graphs/contributors"><img src="https://notes.haifengjin.com/img/contributors.svg" /></a>


## Donation

We accept financial support on [Open Collective](https://opencollective.com/autokeras).
Thank every backer for supporting us!

<a href="https://opencollective.com/autokeras#backers" target="_blank"><img src="https://opencollective.com/autokeras/sponsor.svg?avatarHeight=36&width=890&button=false"></a>
<a href="https://opencollective.com/autokeras#backers" target="_blank"><img src="https://opencollective.com/autokeras/backer.svg?avatarHeight=36&width=890&button=false"></a>

## Cite this work

Haifeng Jin, Qingquan Song, and Xia Hu. "Auto-keras: An efficient neural architecture search system." Proceedings of the 25th ACM SIGKDD International Conference on Knowledge Discovery & Data Mining. ACM, 2019. ([Download](https://www.kdd.org/kdd2019/accepted-papers/view/auto-keras-an-efficient-neural-architecture-search-system))

Biblatex entry:

```bibtex
@inproceedings{jin2019auto,
  title={Auto-Keras: An Efficient Neural Architecture Search System},
  author={Jin, Haifeng and Song, Qingquan and Hu, Xia},
  booktitle={Proceedings of the 25th ACM SIGKDD International Conference on Knowledge Discovery \& Data Mining},
  pages={1946--1956},
  year={2019},
  organization={ACM}
}
```

## Acknowledgements

The authors gratefully acknowledge the D3M program of the Defense Advanced Research Projects Agency (DARPA) administered through AFRL contract FA8750-17-2-0116; the Texas A&M College of Engineering, and Texas A&M University.<|MERGE_RESOLUTION|>--- conflicted
+++ resolved
@@ -11,17 +11,7 @@
 It is developed by <a href="http://faculty.cs.tamu.edu/xiahu/index.html" target="_blank" rel="nofollow">DATA Lab</a> at Texas A&M University.
 The goal of AutoKeras is to make machine learning accessible for everyone.
 
-<<<<<<< HEAD
-    
-    import autokeras as ak
-    
-    (x_train, y_train), (x_test, y_test) = mnist.load_data()
-    clf = ak.ImageClassifier()
-    clf.fit(x_train, y_train)
-    results = clf.predict(x_test)
-=======
 ## Example
->>>>>>> d902b4f9
 
 Here is a short example of using the package.
 

--- conflicted
+++ resolved
@@ -9,11 +9,9 @@
 </p>
 </div>
 
-<<<<<<< HEAD
-Auto-Keras is an open source software library for automated machine learning (AutoML). The ultimate goal of AutoML is to provide easily accessible deep learning tools to domain experts with limited data science or machine learning background. 
-=======
-Auto-Keras is an open source software library for automated machine learning (AutoML). It is developed by <a href="http://faculty.cs.tamu.edu/xiahu/index.html" target="_blank" rel="nofollow">DATA Lab</a> at Texas A&M University and community contributors. The ultimate goal of AutoML is to allow domain experts with limited data science or machine learning background easily accessible to deep learning models.
->>>>>>> 2cfbbc1d
+Auto-Keras is an open source software library for automated machine learning (AutoML).
+It is developed by <a href="http://faculty.cs.tamu.edu/xiahu/index.html" target="_blank" rel="nofollow">DATA Lab</a> at Texas A&M University and community contributors.
+The ultimate goal of AutoML is to provide easily accessible deep learning tools to domain experts with limited data science or machine learning background. 
 Auto-Keras provides functions to automatically search for architecture and hyperparameters of deep learning models.
 
 ## Installation

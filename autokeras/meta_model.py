import tensorflow as tf
from kerastuner.engine import hyperparameters as hp_module
from tensorflow.python.util import nest

from autokeras.hypermodel import block
from autokeras.hypermodel import graph
from autokeras.hypermodel import hyperblock
from autokeras.hypermodel import node


def assemble(inputs, outputs, dataset, seed=None):
    """Assemble the HyperBlocks based on the dataset and input output nodes.

    # Arguments
        inputs: A list of InputNode. The input nodes of the AutoModel.
        outputs: A list of HyperHead. The heads of the AutoModel.
        dataset: tf.data.Dataset. The training dataset.
        seed: Int. Random seed.

    # Returns
        A list of HyperNode. The output nodes of the AutoModel.
    """
    inputs = nest.flatten(inputs)
    outputs = nest.flatten(outputs)
    assemblers = []
    for input_node in inputs:
        if isinstance(input_node, node.TextInput):
            assemblers.append(TextAssembler())
        if isinstance(input_node, node.ImageInput):
<<<<<<< HEAD
            assemblers.append(ImageAssembler())
        if isinstance(input_node, node.StructuredDataInput):
=======
            assemblers.append(ImageAssembler(seed=seed))
        if isinstance(input_node, node.StructuredInput):
>>>>>>> 8b1a2eb2
            assemblers.append(StructuredDataAssembler())
        if isinstance(input_node, node.TimeSeriesInput):
            assemblers.append(TimeSeriesAssembler())

    # Iterate over the dataset to fit the assemblers.
    hps = []
    for x, _ in dataset:
        for temp_x, assembler in zip(x, assemblers):
            assembler.update(temp_x)
            hps += assembler.hps

    # Assemble the model with assemblers.
    middle_nodes = []
    for input_node, assembler in zip(inputs, assemblers):
        middle_nodes.append(assembler.assemble(input_node))

    # Merge the middle nodes.
    if len(middle_nodes) > 1:
        output_node = block.Merge()(middle_nodes)
    else:
        output_node = middle_nodes[0]

    outputs = nest.flatten([output_blocks(output_node)
                            for output_blocks in outputs])
    hm = graph.GraphHyperModel(inputs, outputs)
    hm.set_hps(hps)
    return hm


class Assembler(object):
    """Base class for data type specific assemblers."""

    def __init__(self, **kwargs):
        super().__init__(**kwargs)
        self.hps = []

    def update(self, x):
        """Update the assembler sample by sample.

        # Arguments
            x: tf.Tensor. A data instance from input dataset.
        """
        pass

    def assemble(self, input_node):
        """Assemble the HyperBlocks for text input.

        # Arguments
            input_node: HyperNode. The input node for the AutoModel.

        # Returns
            A HyperNode. The output node of the assembled model.
        """
        raise NotImplementedError


class TextAssembler(Assembler):
    """Selecting the HyperBlocks for text tasks based the training data.

    Implemented according to Google Developer, Machine Learning Guide,
    Text Classification, Step 2.5: Choose a Model.
    """

    def __init__(self, **kwargs):
        super().__init__(**kwargs)
        self._num_words = 0
        self._num_samples = 0

    def update(self, x):
        x = x.numpy().decode('utf-8')
        self._num_samples += 1
        tokenizer = tf.keras.preprocessing.text.Tokenizer()
        tokenizer.fit_on_texts([x])
        self._num_words += len(tokenizer.texts_to_sequences([x])[0])

    def sw_ratio(self):
        return self._num_samples * self._num_samples / self._num_words

    def assemble(self, input_node):
        ratio = self.sw_ratio()
        if not isinstance(input_node, node.TextNode):
            raise ValueError('The input_node should be a TextNode.')
        pretraining = 'random'
        if ratio < 1500:
            vectorizer = 'ngram'
        else:
            vectorizer = 'sequence'
            if ratio < 15000:
                pretraining = 'glove'

        return hyperblock.TextBlock(vectorizer=vectorizer,
                                    pretraining=pretraining)(input_node)


class ImageAssembler(Assembler):
    """Assembles the ImageBlock based on training dataset."""

    def __init__(self, seed=None, **kwargs):
        super().__init__(**kwargs)
        self.seed = seed
        self._shape = None
        self._num_samples = 0

    def update(self, x):
        self._shape = x.shape
        self._num_samples += 1

    def assemble(self, input_node):
        block = hyperblock.ImageBlock(seed=self.seed)
        if max(self._shape[0], self._shape[1]) < 32:
            if self._num_samples < 10000:
                self.hps.append(hp_module.Choice(
                                block.name + '_resnet/v1/conv4_depth', [6],
                                default=6))
                self.hps.append(hp_module.Choice(
                                block.name + '_resnet/v2/conv4_depth', [6],
                                default=6))
                self.hps.append(hp_module.Choice(
                                block.name + '_resnet/next/conv4_depth', [6],
                                default=6))
                self.hps.append(hp_module.Int(
                                block.name + '_xception/num_residual_blocks', 2, 4,
                                default=4))
        return block(input_node)


class StructuredDataAssembler(Assembler):
    pass


class TimeSeriesAssembler(Assembler):
    pass<|MERGE_RESOLUTION|>--- conflicted
+++ resolved
@@ -27,13 +27,9 @@
         if isinstance(input_node, node.TextInput):
             assemblers.append(TextAssembler())
         if isinstance(input_node, node.ImageInput):
-<<<<<<< HEAD
             assemblers.append(ImageAssembler())
+            assemblers.append(ImageAssembler(seed=seed))
         if isinstance(input_node, node.StructuredDataInput):
-=======
-            assemblers.append(ImageAssembler(seed=seed))
-        if isinstance(input_node, node.StructuredInput):
->>>>>>> 8b1a2eb2
             assemblers.append(StructuredDataAssembler())
         if isinstance(input_node, node.TimeSeriesInput):
             assemblers.append(TimeSeriesAssembler())

--- conflicted
+++ resolved
@@ -1743,15 +1743,9 @@
     return False
 
 
-<<<<<<< HEAD
 # class ObjectDetectionPreProcessing(preprocessor.Preprocessor):
 @tf.keras.utils.register_keras_serializable()
 class ObjectDetectionPreProcessing(object):
-=======
-# @tf.keras.utils.register_keras_serializable()
-# class ObjectDetectionPreProcessing(preprocessor.Preprocessor):  # TODO Convert to a preprocessor
-class ObjectDetectionPreProcessing:
->>>>>>> bfab9f9f
     """ObjectDetectionPreProcessing layer.
 
     # Arguments
@@ -1802,7 +1796,6 @@
         # bboxes = tf.stack(bboxes)
         # class_ids = tf.stack(class_ids)
         # return images, bboxes, class_ids
-<<<<<<< HEAD
         print(
             "input to call: ",
             tf.shape(input_x),
@@ -1820,15 +1813,6 @@
         )
         image = sample_x
         bbox = self.swap_xy(sample_y[0])  # check this function
-=======
-        print("input to call: ", tf.shape(input_x), tf.shape(input_y[0]), tf.shape(input_y[1]))
-        return self.data_transform(input_x, input_y)
-
-    def data_transform(self, sample_x, sample_y):
-        print("input to data_transform: ", tf.shape(sample_x), tf.shape(sample_y[0]), tf.shape(sample_y[1]))
-        image = sample_x
-        bbox = self.swap_xy(sample_y[0]) #check this function
->>>>>>> bfab9f9f
         class_id = tf.cast(sample_y[1], dtype=tf.int32)
 
         image, bbox = self.random_flip_horizontal(image, bbox)
@@ -1950,10 +1934,7 @@
         )
 
 
-<<<<<<< HEAD
 @tf.keras.utils.register_keras_serializable()
-=======
->>>>>>> bfab9f9f
 class FeaturePyramid(tf.keras.layers.Layer):
     """Builds the Feature Pyramid with the feature maps from the backbone.
 
@@ -1976,7 +1957,6 @@
         self.conv_c7_3x3 = tf.keras.layers.Conv2D(256, 3, 2, "same")
         self.upsample_2x = tf.keras.layers.UpSampling2D(2)
 
-<<<<<<< HEAD
     def get_config(self):
         config = super().get_config()
         config.update({"backbone": self.backbone})
@@ -1985,8 +1965,6 @@
     def from_config(cls, config):
         return cls(**config)
 
-=======
->>>>>>> bfab9f9f
     def call(self, images, training=False):
         c3_output, c4_output, c5_output = self.backbone(images, training=training)
         p3_output = self.conv_c3_1x1(c3_output)
@@ -2019,10 +1997,7 @@
         )
 
 
-<<<<<<< HEAD
 @tf.keras.utils.register_keras_serializable()
-=======
->>>>>>> bfab9f9f
 class AnchorBox:
     """Generates anchor boxes.
 
@@ -2051,7 +2026,6 @@
         self._areas = [x ** 2 for x in [32.0, 64.0, 128.0, 256.0, 512.0]]
         self._anchor_dims = self._compute_dims()
 
-<<<<<<< HEAD
     def get_config(self):
         # config  = {
         #     "aspect_ratios": self.aspect_ratios,
@@ -2072,8 +2046,6 @@
         """
         return cls(**config)
 
-=======
->>>>>>> bfab9f9f
     def _compute_dims(self):
         """Computes anchor box dimensions for all ratios and scales at all levels
         of the feature pyramid.
@@ -2140,10 +2112,7 @@
         return tf.concat(anchors, axis=0)
 
 
-<<<<<<< HEAD
 @tf.keras.utils.register_keras_serializable()
-=======
->>>>>>> bfab9f9f
 class RetinaNet(tf.keras.Model):
     """A subclassed Keras model implementing the RetinaNet architecture.
 
@@ -2158,7 +2127,6 @@
         self.fpn = FeaturePyramid(backbone)
         self.num_classes = num_classes
 
-<<<<<<< HEAD
         # prior_probability = tf.constant_initializer(-np.log((1 - 0.01) / 0.01))
         # self.cls_head = build_head(9 * num_classes, prior_probability)
         # self.box_head = build_head(9 * 4, "zeros")
@@ -2188,27 +2156,6 @@
 
 
 @tf.keras.utils.register_keras_serializable()
-=======
-        prior_probability = tf.constant_initializer(-np.log((1 - 0.01) / 0.01))
-        self.cls_head = build_head(9 * num_classes, prior_probability)
-        self.box_head = build_head(9 * 4, "zeros")
-
-    def call(self, image, training=False):
-        features = self.fpn(image, training=training)
-        N = tf.shape(image)[0]
-        cls_outputs = []
-        box_outputs = []
-        for feature in features:
-            box_outputs.append(tf.reshape(self.box_head(feature), [N, -1, 4]))
-            cls_outputs.append(
-                tf.reshape(self.cls_head(feature), [N, -1, self.num_classes])
-            )
-        cls_outputs = tf.concat(cls_outputs, axis=1)
-        box_outputs = tf.concat(box_outputs, axis=1)
-        return tf.concat([box_outputs, cls_outputs], axis=-1)
-
-
->>>>>>> bfab9f9f
 def build_head(output_filters, bias_init):
     """Builds the class/box predictions head.
 
@@ -2242,14 +2189,10 @@
     return head
 
 
-<<<<<<< HEAD
 @tf.keras.utils.register_keras_serializable()
 class ObjectDetectionLabelEncoder(
     object
 ):  # change name, get_config and set_config, serialize and de-serialize
-=======
-class LabelEncoder:
->>>>>>> bfab9f9f
     """Transforms the raw labels into targets for training.
 
     This class has operations to generate targets for a batch of samples which
@@ -2267,7 +2210,6 @@
             [0.1, 0.1, 0.2, 0.2], dtype=tf.float32
         )
 
-<<<<<<< HEAD
     def get_config(self):
         return {"_anchor_box": self._anchor_box, "_box_variance": self._box_variance}
 
@@ -2279,8 +2221,6 @@
         """
         return cls(**config)
 
-=======
->>>>>>> bfab9f9f
     def _match_anchor_boxes(
         self, anchor_boxes, gt_boxes, match_iou=0.5, ignore_iou=0.4
     ):
@@ -2422,20 +2362,11 @@
     def encode_sample_func(self, image, gt_boxes, cls_ids):
         image_shape = [0] + tf.shape(image)
         label = self._encode_sample(image_shape, gt_boxes, cls_ids)
-<<<<<<< HEAD
         preprocessed_image = tf.keras.applications.resnet.preprocess_input(image)
         return preprocessed_image, label
 
 
 @tf.keras.utils.register_keras_serializable()
-=======
-        preprocessed_image = tf.keras.applications.resnet.preprocess_input(
-            image
-        )
-        return preprocessed_image, label
-
-
->>>>>>> bfab9f9f
 class RetinaNetBoxLoss(tf.losses.Loss):
     """Implements Smooth L1 loss"""
 
@@ -2456,7 +2387,6 @@
         )
         return tf.reduce_sum(loss, axis=-1)
 
-<<<<<<< HEAD
     def get_config(self):
         config = super().get_config()
         config.update({"_delta": self._delta})
@@ -2467,9 +2397,6 @@
 
 
 @tf.keras.utils.register_keras_serializable()
-=======
-
->>>>>>> bfab9f9f
 class RetinaNetClassificationLoss(tf.losses.Loss):
     """Implements Focal loss"""
 
@@ -2490,7 +2417,6 @@
         loss = alpha * tf.pow(1.0 - pt, self._gamma) * cross_entropy
         return tf.reduce_sum(loss, axis=-1)
 
-<<<<<<< HEAD
     def get_config(self):
         config = super().get_config()
         config.update({"_alpha": self._alpha, "_gamma": self._gamma})
@@ -2501,9 +2427,6 @@
 
 
 @tf.keras.utils.register_keras_serializable()
-=======
-
->>>>>>> bfab9f9f
 class RetinaNetLoss(tf.losses.Loss):
     """Wrapper to combine both the losses"""
 
@@ -2537,7 +2460,6 @@
             tf.reduce_sum(box_loss, axis=-1), normalizer
         )
         loss = clf_loss + box_loss
-<<<<<<< HEAD
         return loss
 
     def get_config(self):
@@ -2552,7 +2474,4 @@
         return config
 
     def from_config(cls, config):
-        return cls(**config)
-=======
-        return loss
->>>>>>> bfab9f9f
+        return cls(**config)
from abc import ABC

import numpy as np

from autokeras.nn.loss_function import classification_loss, regression_loss
from autokeras.nn.metric import Accuracy, MSE
from autokeras.preprocessor import OneHotEncoder, TextDataTransformer
from autokeras.supervised import DeepSupervised
from autokeras.text.text_preprocessor import text_preprocess
<<<<<<< HEAD
=======
from autokeras.utils import pickle_to_file, validate_xy, rand_temp_folder_generator, has_file, pickle_from_file
>>>>>>> 7114051b


class TextSupervised(DeepSupervised, ABC):
    """TextClassifier class.

    Attributes:
        cnn: CNN module from net_module.py.
        path: A path to the directory to save the classifier as well as intermediate results.
        y_encoder: Label encoder, used in transform_y or inverse_transform_y for encode the label. For example,
                    if one hot encoder needed, y_encoder can be OneHotEncoder.
        data_transformer: A transformer class to process the data. See example as ImageDataTransformer.
        verbose: A boolean value indicating the verbosity mode which determines whether the search process
                will be printed to stdout.
    """

    def __init__(self, **kwargs):
        """Initialize the instance.

        The classifier will be loaded from the files in 'path' if parameter 'resume' is True.
        Otherwise it would create a new one.
        Args:
            verbose: A boolean of whether the search process will be printed to stdout.
            path: A string. The path to a directory, where the intermediate results are saved.
            resume: A boolean. If True, the classifier will continue to previous work saved in path.
                Otherwise, the classifier will start a new search.
            searcher_args: A dictionary containing the parameters for the searcher's __init__ function.
        """
<<<<<<< HEAD
        super().__init__(**kwargs)
=======
        super().__init__(verbose)

        if searcher_args is None:
            searcher_args = {}

        if path is None:
            path = rand_temp_folder_generator()

        self.cnn = CnnModule(self.loss, self.metric, searcher_args, path, verbose)

        self.path = path
        if has_file(os.path.join(self.path, 'text_classifier')) and resume:
            classifier = pickle_from_file(os.path.join(self.path, 'text_classifier'))
            self.__dict__ = classifier.__dict__
        else:
            self.y_encoder = None
            self.data_transformer = None
            self.verbose = verbose
>>>>>>> 7114051b

    def fit(self, x, y, x_test=None, y_test=None, batch_size=None, time_limit=None):
        """Find the best neural architecture and train it.

        Based on the given dataset, the function will find the best neural architecture for it.
        The dataset is in numpy.ndarray format.
        So they training data should be passed through `x_train`, `y_train`.

        Args:
            x: A numpy.ndarray instance containing the training data.
            y: A numpy.ndarray instance containing the label of the training data.
            y_test: A numpy.ndarray instance containing the testing data.
            x_test: A numpy.ndarray instance containing the label of the testing data.
            batch_size: int, define the batch size.
            time_limit: The time limit for the search in seconds.
        """
        x = text_preprocess(x)

        x = np.array(x)
        y = np.array(y).flatten()

        super().fit(x, y, x_test, y_test, time_limit)

    def init_transformer(self, x):
        # Wrap the data into DataLoaders
        if self.data_transformer is None:
            self.data_transformer = TextDataTransformer()

<<<<<<< HEAD
    def preprocess(self, x):
        return text_preprocess(x, path=self.path)

=======
        train_data = self.data_transformer.transform_train(x_train, y_train, batch_size=batch_size)
        test_data = self.data_transformer.transform_test(x_test, y_test)

        # Save the classifier
        pickle.dump(self, open(os.path.join(self.path, 'text_classifier'), 'wb'))
        pickle_to_file(self, os.path.join(self.path, 'text_classifier'))

        if time_limit is None:
            time_limit = 24 * 60 * 60
        print(x_train.shape)
        self.cnn.fit(self.get_n_output_node(), x_train.shape, train_data, test_data, time_limit)

    def final_fit(self, x_train=None, y_train=None, x_test=None, y_test=None, trainer_args=None, retrain=False):
        """Final training after found the best architecture.

        Args:
            x_train: A numpy.ndarray of training data.
            y_train: A numpy.ndarray of training targets.
            x_test: A numpy.ndarray of testing data.
            y_test: A numpy.ndarray of testing targets.
            trainer_args: A dictionary containing the parameters of the ModelTrainer constructor.
            retrain: A boolean of whether reinitialize the weights of the model.
        """
        if trainer_args is None:
            trainer_args = {'max_no_improvement_num': 30}

        if x_test is None:
            x_train, x_test, y_train, y_test = train_test_split(x_train, y_train,
                                                                test_size=min(Constant.VALIDATION_SET_SIZE,
                                                                              int(len(y_train) * 0.2)),
                                                                random_state=42)

        x_train = text_preprocess(x_train)
        x_test = text_preprocess(x_test)

        y_train = self.transform_y(y_train)
        y_test = self.transform_y(y_test)

        train_data = self.data_transformer.transform_train(x_train, y_train, batch_size=Constant.MAX_BATCH_SIZE)
        test_data = self.data_transformer.transform_test(x_test, y_test, batch_size=Constant.MAX_BATCH_SIZE)

        self.cnn.final_fit(train_data, test_data, trainer_args, retrain)

    def predict(self, x_test):
        """Return predict results for the testing data.

        Args:
            x_test: An instance of numpy.ndarray containing the testing data.

        Returns:
            A numpy.ndarray containing the results.
        """
        if Constant.LIMIT_MEMORY:
            pass
        test_loader = self.data_transformer.transform_test(x_test)
        model = self.cnn.best_model.produce_model()
        model.eval()

        outputs = []
        with torch.no_grad():
            for index, inputs in enumerate(test_loader):
                outputs.append(model(inputs).numpy())
        output = reduce(lambda x, y: np.concatenate((x, y)), outputs)
        return self.inverse_transform_y(output)

    def evaluate(self, x_test, y_test):
        x_test = text_preprocess(x_test)
        """Return the accuracy score between predict value and `y_test`."""
        y_predict = self.predict(x_test)
        return self.metric().evaluate(y_test, y_predict)
>>>>>>> 7114051b

class TextClassifier(TextSupervised):
    @property
    def metric(self):
        return Accuracy

    @property
    def loss(self):
        return classification_loss

    def transform_y(self, y_train):
        # Transform y_train.
        if self.y_encoder is None:
            self.y_encoder = OneHotEncoder()
            self.y_encoder.fit(y_train)
        y_train = self.y_encoder.transform(y_train)
        return y_train

    def inverse_transform_y(self, output):
        return self.y_encoder.inverse_transform(output)

    def get_n_output_node(self):
        return self.y_encoder.n_classes


class TextRegressor(TextClassifier):
    """ TextRegressor class.

    It is used for text regression. It searches convolutional neural network architectures
    for the best configuration for the text dataset.
    """

    @property
    def loss(self):
        return regression_loss

    @property
    def metric(self):
        return MSE

    def get_n_output_node(self):
        return 1

    def transform_y(self, y_train):
        return y_train.flatten().reshape(len(y_train), 1)

    def inverse_transform_y(self, output):
        return output.flatten()<|MERGE_RESOLUTION|>--- conflicted
+++ resolved
@@ -7,10 +7,6 @@
 from autokeras.preprocessor import OneHotEncoder, TextDataTransformer
 from autokeras.supervised import DeepSupervised
 from autokeras.text.text_preprocessor import text_preprocess
-<<<<<<< HEAD
-=======
-from autokeras.utils import pickle_to_file, validate_xy, rand_temp_folder_generator, has_file, pickle_from_file
->>>>>>> 7114051b
 
 
 class TextSupervised(DeepSupervised, ABC):
@@ -38,28 +34,7 @@
                 Otherwise, the classifier will start a new search.
             searcher_args: A dictionary containing the parameters for the searcher's __init__ function.
         """
-<<<<<<< HEAD
         super().__init__(**kwargs)
-=======
-        super().__init__(verbose)
-
-        if searcher_args is None:
-            searcher_args = {}
-
-        if path is None:
-            path = rand_temp_folder_generator()
-
-        self.cnn = CnnModule(self.loss, self.metric, searcher_args, path, verbose)
-
-        self.path = path
-        if has_file(os.path.join(self.path, 'text_classifier')) and resume:
-            classifier = pickle_from_file(os.path.join(self.path, 'text_classifier'))
-            self.__dict__ = classifier.__dict__
-        else:
-            self.y_encoder = None
-            self.data_transformer = None
-            self.verbose = verbose
->>>>>>> 7114051b
 
     def fit(self, x, y, x_test=None, y_test=None, batch_size=None, time_limit=None):
         """Find the best neural architecture and train it.
@@ -88,82 +63,9 @@
         if self.data_transformer is None:
             self.data_transformer = TextDataTransformer()
 
-<<<<<<< HEAD
     def preprocess(self, x):
-        return text_preprocess(x, path=self.path)
+        return text_preprocess(x)
 
-=======
-        train_data = self.data_transformer.transform_train(x_train, y_train, batch_size=batch_size)
-        test_data = self.data_transformer.transform_test(x_test, y_test)
-
-        # Save the classifier
-        pickle.dump(self, open(os.path.join(self.path, 'text_classifier'), 'wb'))
-        pickle_to_file(self, os.path.join(self.path, 'text_classifier'))
-
-        if time_limit is None:
-            time_limit = 24 * 60 * 60
-        print(x_train.shape)
-        self.cnn.fit(self.get_n_output_node(), x_train.shape, train_data, test_data, time_limit)
-
-    def final_fit(self, x_train=None, y_train=None, x_test=None, y_test=None, trainer_args=None, retrain=False):
-        """Final training after found the best architecture.
-
-        Args:
-            x_train: A numpy.ndarray of training data.
-            y_train: A numpy.ndarray of training targets.
-            x_test: A numpy.ndarray of testing data.
-            y_test: A numpy.ndarray of testing targets.
-            trainer_args: A dictionary containing the parameters of the ModelTrainer constructor.
-            retrain: A boolean of whether reinitialize the weights of the model.
-        """
-        if trainer_args is None:
-            trainer_args = {'max_no_improvement_num': 30}
-
-        if x_test is None:
-            x_train, x_test, y_train, y_test = train_test_split(x_train, y_train,
-                                                                test_size=min(Constant.VALIDATION_SET_SIZE,
-                                                                              int(len(y_train) * 0.2)),
-                                                                random_state=42)
-
-        x_train = text_preprocess(x_train)
-        x_test = text_preprocess(x_test)
-
-        y_train = self.transform_y(y_train)
-        y_test = self.transform_y(y_test)
-
-        train_data = self.data_transformer.transform_train(x_train, y_train, batch_size=Constant.MAX_BATCH_SIZE)
-        test_data = self.data_transformer.transform_test(x_test, y_test, batch_size=Constant.MAX_BATCH_SIZE)
-
-        self.cnn.final_fit(train_data, test_data, trainer_args, retrain)
-
-    def predict(self, x_test):
-        """Return predict results for the testing data.
-
-        Args:
-            x_test: An instance of numpy.ndarray containing the testing data.
-
-        Returns:
-            A numpy.ndarray containing the results.
-        """
-        if Constant.LIMIT_MEMORY:
-            pass
-        test_loader = self.data_transformer.transform_test(x_test)
-        model = self.cnn.best_model.produce_model()
-        model.eval()
-
-        outputs = []
-        with torch.no_grad():
-            for index, inputs in enumerate(test_loader):
-                outputs.append(model(inputs).numpy())
-        output = reduce(lambda x, y: np.concatenate((x, y)), outputs)
-        return self.inverse_transform_y(output)
-
-    def evaluate(self, x_test, y_test):
-        x_test = text_preprocess(x_test)
-        """Return the accuracy score between predict value and `y_test`."""
-        y_predict = self.predict(x_test)
-        return self.metric().evaluate(y_test, y_predict)
->>>>>>> 7114051b
 
 class TextClassifier(TextSupervised):
     @property

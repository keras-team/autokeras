# Copyright 2020 The AutoKeras Authors.
#
# Licensed under the Apache License, Version 2.0 (the "License");
# you may not use this file except in compliance with the License.
# You may obtain a copy of the License at
#
#     http://www.apache.org/licenses/LICENSE-2.0
#
# Unless required by applicable law or agreed to in writing, software
# distributed under the License is distributed on an "AS IS" BASIS,
# WITHOUT WARRANTIES OR CONDITIONS OF ANY KIND, either express or implied.
# See the License for the specific language governing permissions and
# limitations under the License.

import numpy as np
import tensorflow as tf

from autokeras import keras_layers
from autokeras.engine import preprocessor


class Encoder(preprocessor.TargetPreprocessor):
    """Transform labels to encodings.

    # Arguments
        labels: A list of labels of any type. The labels to be encoded.
    """

    def __init__(self, labels, **kwargs):
        super().__init__(**kwargs)
        self.labels = [
            label.decode("utf-8") if isinstance(label, bytes) else str(label)
            for label in labels
        ]

    def get_config(self):
        return {"labels": self.labels}

    def fit(self, dataset):
        return

    def transform(self, dataset):
        """Transform labels to integer encodings.

        # Arguments
            dataset: tf.data.Dataset. The dataset to be transformed.

        # Returns
            tf.data.Dataset. The transformed dataset.
        """
        keys_tensor = tf.constant(self.labels)
        vals_tensor = tf.constant(list(range(len(self.labels))))
        table = tf.lookup.StaticHashTable(
            tf.lookup.KeyValueTensorInitializer(keys_tensor, vals_tensor), -1
        )

        return dataset.map(lambda x: table.lookup(tf.reshape(x, [-1])))


class OneHotEncoder(Encoder):
    def transform(self, dataset):
        """Transform labels to one-hot encodings.

        # Arguments
            dataset: tf.data.Dataset. The dataset to be transformed.

        # Returns
            tf.data.Dataset. The transformed dataset.
        """
        dataset = super().transform(dataset)
        eye = tf.eye(len(self.labels))
        dataset = dataset.map(lambda x: tf.nn.embedding_lookup(eye, x))
        return dataset

    def postprocess(self, data):
        """Transform probabilities back to labels.

        # Arguments
            data: numpy.ndarray. The output probabilities of the classification head.

        # Returns
            numpy.ndarray. The original labels.
        """
        return np.array(
            list(
                map(
                    lambda x: self.labels[x],
                    np.argmax(np.array(data), axis=1),
                )
            )
        ).reshape(-1, 1)


class LabelEncoder(Encoder):
    """Transform the labels to integer encodings."""

    def transform(self, dataset):
        """Transform labels to integer encodings.

        # Arguments
            dataset: tf.data.Dataset. The dataset to be transformed.

        # Returns
            tf.data.Dataset. The transformed dataset.
        """
        dataset = super().transform(dataset)
        dataset = dataset.map(lambda x: tf.expand_dims(x, axis=-1))
        return dataset

    def postprocess(self, data):
        """Transform probabilities back to labels.

        # Arguments
            data: numpy.ndarray. The output probabilities of the classification head.

        # Returns
            numpy.ndarray. The original labels.
        """
        return np.array(
            list(map(lambda x: self.labels[int(round(x[0]))], np.array(data)))
        ).reshape(-1, 1)


class Encoder(preprocessor.TargetPreprocessor):
    """Transform labels to encodings.

    # Arguments
        labels: A list of labels of any type. The labels to be encoded.
    """

    def __init__(self, labels, **kwargs):
        super().__init__(**kwargs)
        self.labels = [
            label.decode("utf-8") if isinstance(label, bytes) else str(label)
            for label in labels
        ]

    def get_config(self):
        return {"labels": self.labels}

    def fit(self, dataset):
        return

    def transform(self, dataset):
        """Transform labels to integer encodings.

        # Arguments
            dataset: tf.data.Dataset. The dataset to be transformed.

        # Returns
            tf.data.Dataset. The transformed dataset.
        """
        keys_tensor = tf.constant(self.labels)
        vals_tensor = tf.constant(list(range(len(self.labels))))
        table = tf.lookup.StaticHashTable(
            tf.lookup.KeyValueTensorInitializer(keys_tensor, vals_tensor), -1
        )

        return dataset.map(lambda x: table.lookup(tf.reshape(x, [-1])))


class ObjectDetectionLabelEncoder(preprocessor.Preprocessor):
    """Transform labels to encodings.

    # Arguments
        labels: A list of labels of any type. The labels to be encoded.
    """

    def __init__(self, **kwargs):
        super().__init__(**kwargs)
<<<<<<< HEAD
        self.batch_size = 32
=======
>>>>>>> bfab9f9f
        # self.labels = [
        #     label.decode("utf-8") if isinstance(label, bytes) else str(label)
        #     for label in labels
        # ]
        # Check if this is correct, could be done differently
<<<<<<< HEAD

    def get_config(self):
        # return {"preprocess_data": self.preprocess_data,
        # "label_encoder": self.label_encoder.get_config()}
        return {"batch_size": self.batch_size}
=======
        self.preprocess_data = keras_layers.ObjectDetectionPreProcessing()  # 1st preprocessor
        self.label_encoder = keras_layers.LabelEncoder()  # 2nd preprocessor

    def get_config(self):
        return {"label_encoder": self.label_encoder}
>>>>>>> bfab9f9f

    def fit(self, dataset):
        return

    def transform(self, dataset):
        """Transform dataset to target encodings with (image, label)

        # Arguments
            dataset: tf.data.Dataset. The dataset to be transformed.

        # Returns
            tf.data.Dataset. The transformed dataset.
        """
<<<<<<< HEAD
        preprocess_data = (
            keras_layers.ObjectDetectionPreProcessing()
        )  # 1st preprocessor
        label_encoder = (
            keras_layers.ObjectDetectionLabelEncoder()
        )  # 2nd preprocessor
=======
>>>>>>> bfab9f9f
        autotune = tf.data.experimental.AUTOTUNE
        # for item in dataset:
        #     print("image shape: ", tf.shape(item[0]))
        #     print("image: ", item[0])
        #     # cv2_imshow(item[0].numpy())
        #     print("bbox: ", item[1][0])
        #     # print(item[1][1])
        #     print("labels: ", item[1][1])
        #     break
        train_dataset = dataset.map(
<<<<<<< HEAD
            lambda x, y: preprocess_data.data_transform(x, y),
            num_parallel_calls=autotune,
        )

        print("after preprocessing: ", train_dataset.element_spec)
        train_dataset = train_dataset.map(
            lambda x, y, z: label_encoder.encode_sample_func(x, y, z),
            num_parallel_calls=autotune,
        )
        batch_size = 32
        train_dataset = train_dataset.shuffle(8 * batch_size)
        train_dataset = train_dataset.batch(
            batch_size=batch_size, drop_remainder=True
        )

        return train_dataset
=======
            lambda x, y: self.preprocess_data.data_transform(x,y),
            num_parallel_calls=autotune
        )
        # train_dataset = train_dataset.shuffle(8 * batch_size)
        # train_dataset = train_dataset.padded_batch(
        #     batch_size=batch_size, p
        #     adding_values=(0.0, 1e-8, -1),
        #     drop_remainder=True
        # )
        print("after preprocessing: ", train_dataset.element_spec)
        train_dataset = train_dataset.map(
            lambda x, y, z: self.label_encoder.encode_sample_func(x, y, z),
            num_parallel_calls=autotune
        )
        return train_dataset

# class ObjectDetectionLabelEncoder(preprocessor.Preprocessor):
#     """ObjectDetectionPreProcessing layer.
#
#         # Arguments
#             max_sequence_length: maximum length of the sequences after vectorization.
#         """
#
#     def __init__(self, **kwargs):
#         super().__init__(**kwargs)
#         # self.tokenizer = tokenization.FullTokenizer(
#         #     # vocab_file=constants.BERT_VOCAB_PATH,
#         #     do_lower_case=True,
#         # )
#         # self.max_sequence_length = max_sequence_length
#         self.mapping_func = lambda x, y: data_transform(x, y)
#
#     def get_config(self):
#         config = super().get_config()
#         # config.update({"max_sequence_length": self.max_sequence_length})
#         return config
#
#     def build(self, input_shape):
#         print("BUILD OF ObjectDetectionLabelEncoder CALLED")
#         self.batch_size = input_shape
#
#     def transform(self, dataset):
#         """Applies preprocessing step to a batch of images and bboxes and their
#         labels.
#
#         Arguments:
#           inputs: A batch of [image, (bbox, label)].
#
#         Returns:
#           images: List of Resized and padded images with random horizontal
#             flipping applied.
#           bboxes: List of Bounding boxes with the shape `(num_objects, 4)`
#            where each box is of the format `[x, y, width, height]`.
#           class_ids: List of tensors representing the class id of the objects, having
#             shape `(num_objects,)`.
#         """
#         # images = []
#         # bboxes = []
#         # class_ids = []
#         # for i in range(inputs.shape[0]):
#         #     image, bbox, class_id = self.data_transform(inputs[i])
#         #     images.append(image)
#         #     bboxes.append(bbox)
#         #     class_ids.append(class_id)
#         # # check if this needs to be converted to tf.Dataset or not
#         # images = tf.stack(images)
#         # bboxes = tf.stack(bboxes)
#         # class_ids = tf.stack(class_ids)
#         # return images, bboxes, class_ids
#         print("NEW CHANGE: ", dataset.element_spec)
#         dataset = dataset.map(self.mapping_func)
#         return dataset
#
# # @staticmethod
# def data_transform(sample_x, sample_y):
#     # sample_x = sample[0]
#     # sample_y = sample[1]
#     print("input to data_transform: ", sample_x, sample_y)
#     print("shape of input to data_transform: ", tf.shape(sample_x), tf.shape(sample_y[0]), tf.shape(sample_y[1]))
#     image = sample_x
#     bbox = swap_xy(sample_y[0])  # check this function
#     class_id = tf.cast(sample_y[1], dtype=tf.int32)
#
#     image, bbox = random_flip_horizontal(image, bbox)
#     image, image_shape, _ = resize_and_pad_image(image)
#
#     bbox = tf.stack(
#         [
#             bbox[:, 0] * image_shape[1],
#             bbox[:, 1] * image_shape[0],
#             bbox[:, 2] * image_shape[1],
#             bbox[:, 3] * image_shape[0],
#         ],
#         axis=-1,
#     )
#     bbox = convert_to_xywh(bbox)
#     return image, bbox, class_id
#
# # @staticmethod
# def random_flip_horizontal(image, boxes):
#     """Flips image and boxes horizontally with 50% chance
#
#     Arguments:
#       image: A 3-D tensor of shape `(height, width, channels)` representing an
#         image.
#       boxes: A tensor with shape `(num_boxes, 4)` representing bounding boxes,
#         having normalized coordinates.
#
#     Returns:
#       Randomly flipped image and boxes
#     """
#     if tf.random.uniform(()) > 0.5:
#         image = tf.image.flip_left_right(image)
#         boxes = tf.stack(
#             [1 - boxes[:, 2], boxes[:, 1], 1 - boxes[:, 0], boxes[:, 3]], axis=-1
#         )
#     return image, boxes
#
# # @staticmethod
# def resize_and_pad_image(
#         image,
#         min_side=800.0,
#         max_side=1333.0,
#         jitter=[640, 1024],
#         stride=128.0,
# ):
#     """Resizes and pads image while preserving aspect ratio.
#
#     1. Resizes images so that the shorter side is equal to `min_side`
#     2. If the longer side is greater than `max_side`, then resize the image
#       with longer side equal to `max_side`
#     3. Pad with zeros on right and bottom to make the image shape divisible by
#     `stride`
#
#     Arguments:
#       image: A 3-D tensor of shape `(height, width, channels)` representing an
#         image.
#       min_side: The shorter side of the image is resized to this value, if
#         `jitter` is set to None.
#       max_side: If the longer side of the image exceeds this value after
#         resizing, the image is resized such that the longer side now equals to
#         this value.
#       jitter: A list of floats containing minimum and maximum size for scale
#         jittering. If available, the shorter side of the image will be
#         resized to a random value in this range.
#       stride: The stride of the smallest feature map in the feature pyramid.
#         Can be calculated using `image_size / feature_map_size`.
#
#     Returns:
#       image: Resized and padded image.
#       image_shape: Shape of the image before padding.
#       ratio: The scaling factor used to resize the image
#     """
#     image_shape = tf.cast(tf.shape(image)[:2], dtype=tf.float32)
#     if jitter is not None:
#         min_side = tf.random.uniform((), jitter[0], jitter[1], dtype=tf.float32)
#     ratio = min_side / tf.reduce_min(image_shape)
#     if ratio * tf.reduce_max(image_shape) > max_side:
#         ratio = max_side / tf.reduce_max(image_shape)
#     image_shape = ratio * image_shape
#     image = tf.image.resize(image, tf.cast(image_shape, dtype=tf.int32))
#     padded_image_shape = tf.cast(
#         tf.math.ceil(image_shape / stride) * stride, dtype=tf.int32
#     )
#     image = tf.image.pad_to_bounding_box(
#         image, 0, 0, padded_image_shape[0], padded_image_shape[1]
#     )
#     return image, image_shape, ratio
#
# # @staticmethod
# def swap_xy(boxes):
#     """Swaps order the of x and y coordinates of the boxes.
#
#     Arguments:
#       boxes: A tensor with shape `(num_boxes, 4)` representing bounding boxes.
#
#     Returns:
#       swapped boxes with shape same as that of boxes.
#     """
#     print("input to swapy_xy: ", tf.shape(boxes[0]))
#     return tf.stack(
#         [boxes[:, 1], boxes[:, 0], boxes[:, 3], boxes[:, 2]], axis=-1
#     )
#
# # @staticmethod
# def convert_to_xywh(boxes):
#     """Changes the box format to center, width and height.
#
#     Arguments:
#       boxes: A tensor of rank 2 or higher with a shape of `(..., num_boxes, 4)`
#         representing bounding boxes where each box is of the format
#         `[xmin, ymin, xmax, ymax]`.
#
#     Returns:
#       converted boxes with shape same as that of boxes.
#     """
#     return tf.concat(
#         [
#             (boxes[..., :2] + boxes[..., 2:]) / 2.0,
#             boxes[..., 2:] - boxes[..., :2],
#         ],
#         axis=-1,
#     )
>>>>>>> bfab9f9f
<|MERGE_RESOLUTION|>--- conflicted
+++ resolved
@@ -168,28 +168,17 @@
 
     def __init__(self, **kwargs):
         super().__init__(**kwargs)
-<<<<<<< HEAD
         self.batch_size = 32
-=======
->>>>>>> bfab9f9f
         # self.labels = [
         #     label.decode("utf-8") if isinstance(label, bytes) else str(label)
         #     for label in labels
         # ]
         # Check if this is correct, could be done differently
-<<<<<<< HEAD
 
     def get_config(self):
         # return {"preprocess_data": self.preprocess_data,
         # "label_encoder": self.label_encoder.get_config()}
         return {"batch_size": self.batch_size}
-=======
-        self.preprocess_data = keras_layers.ObjectDetectionPreProcessing()  # 1st preprocessor
-        self.label_encoder = keras_layers.LabelEncoder()  # 2nd preprocessor
-
-    def get_config(self):
-        return {"label_encoder": self.label_encoder}
->>>>>>> bfab9f9f
 
     def fit(self, dataset):
         return
@@ -203,15 +192,12 @@
         # Returns
             tf.data.Dataset. The transformed dataset.
         """
-<<<<<<< HEAD
         preprocess_data = (
             keras_layers.ObjectDetectionPreProcessing()
         )  # 1st preprocessor
         label_encoder = (
             keras_layers.ObjectDetectionLabelEncoder()
         )  # 2nd preprocessor
-=======
->>>>>>> bfab9f9f
         autotune = tf.data.experimental.AUTOTUNE
         # for item in dataset:
         #     print("image shape: ", tf.shape(item[0]))
@@ -222,7 +208,6 @@
         #     print("labels: ", item[1][1])
         #     break
         train_dataset = dataset.map(
-<<<<<<< HEAD
             lambda x, y: preprocess_data.data_transform(x, y),
             num_parallel_calls=autotune,
         )
@@ -239,208 +224,4 @@
         )
 
         return train_dataset
-=======
-            lambda x, y: self.preprocess_data.data_transform(x,y),
-            num_parallel_calls=autotune
-        )
-        # train_dataset = train_dataset.shuffle(8 * batch_size)
-        # train_dataset = train_dataset.padded_batch(
-        #     batch_size=batch_size, p
-        #     adding_values=(0.0, 1e-8, -1),
-        #     drop_remainder=True
-        # )
-        print("after preprocessing: ", train_dataset.element_spec)
-        train_dataset = train_dataset.map(
-            lambda x, y, z: self.label_encoder.encode_sample_func(x, y, z),
-            num_parallel_calls=autotune
-        )
-        return train_dataset
-
-# class ObjectDetectionLabelEncoder(preprocessor.Preprocessor):
-#     """ObjectDetectionPreProcessing layer.
-#
-#         # Arguments
-#             max_sequence_length: maximum length of the sequences after vectorization.
-#         """
-#
-#     def __init__(self, **kwargs):
-#         super().__init__(**kwargs)
-#         # self.tokenizer = tokenization.FullTokenizer(
-#         #     # vocab_file=constants.BERT_VOCAB_PATH,
-#         #     do_lower_case=True,
-#         # )
-#         # self.max_sequence_length = max_sequence_length
-#         self.mapping_func = lambda x, y: data_transform(x, y)
-#
-#     def get_config(self):
-#         config = super().get_config()
-#         # config.update({"max_sequence_length": self.max_sequence_length})
-#         return config
-#
-#     def build(self, input_shape):
-#         print("BUILD OF ObjectDetectionLabelEncoder CALLED")
-#         self.batch_size = input_shape
-#
-#     def transform(self, dataset):
-#         """Applies preprocessing step to a batch of images and bboxes and their
-#         labels.
-#
-#         Arguments:
-#           inputs: A batch of [image, (bbox, label)].
-#
-#         Returns:
-#           images: List of Resized and padded images with random horizontal
-#             flipping applied.
-#           bboxes: List of Bounding boxes with the shape `(num_objects, 4)`
-#            where each box is of the format `[x, y, width, height]`.
-#           class_ids: List of tensors representing the class id of the objects, having
-#             shape `(num_objects,)`.
-#         """
-#         # images = []
-#         # bboxes = []
-#         # class_ids = []
-#         # for i in range(inputs.shape[0]):
-#         #     image, bbox, class_id = self.data_transform(inputs[i])
-#         #     images.append(image)
-#         #     bboxes.append(bbox)
-#         #     class_ids.append(class_id)
-#         # # check if this needs to be converted to tf.Dataset or not
-#         # images = tf.stack(images)
-#         # bboxes = tf.stack(bboxes)
-#         # class_ids = tf.stack(class_ids)
-#         # return images, bboxes, class_ids
-#         print("NEW CHANGE: ", dataset.element_spec)
-#         dataset = dataset.map(self.mapping_func)
-#         return dataset
-#
-# # @staticmethod
-# def data_transform(sample_x, sample_y):
-#     # sample_x = sample[0]
-#     # sample_y = sample[1]
-#     print("input to data_transform: ", sample_x, sample_y)
-#     print("shape of input to data_transform: ", tf.shape(sample_x), tf.shape(sample_y[0]), tf.shape(sample_y[1]))
-#     image = sample_x
-#     bbox = swap_xy(sample_y[0])  # check this function
-#     class_id = tf.cast(sample_y[1], dtype=tf.int32)
-#
-#     image, bbox = random_flip_horizontal(image, bbox)
-#     image, image_shape, _ = resize_and_pad_image(image)
-#
-#     bbox = tf.stack(
-#         [
-#             bbox[:, 0] * image_shape[1],
-#             bbox[:, 1] * image_shape[0],
-#             bbox[:, 2] * image_shape[1],
-#             bbox[:, 3] * image_shape[0],
-#         ],
-#         axis=-1,
-#     )
-#     bbox = convert_to_xywh(bbox)
-#     return image, bbox, class_id
-#
-# # @staticmethod
-# def random_flip_horizontal(image, boxes):
-#     """Flips image and boxes horizontally with 50% chance
-#
-#     Arguments:
-#       image: A 3-D tensor of shape `(height, width, channels)` representing an
-#         image.
-#       boxes: A tensor with shape `(num_boxes, 4)` representing bounding boxes,
-#         having normalized coordinates.
-#
-#     Returns:
-#       Randomly flipped image and boxes
-#     """
-#     if tf.random.uniform(()) > 0.5:
-#         image = tf.image.flip_left_right(image)
-#         boxes = tf.stack(
-#             [1 - boxes[:, 2], boxes[:, 1], 1 - boxes[:, 0], boxes[:, 3]], axis=-1
-#         )
-#     return image, boxes
-#
-# # @staticmethod
-# def resize_and_pad_image(
-#         image,
-#         min_side=800.0,
-#         max_side=1333.0,
-#         jitter=[640, 1024],
-#         stride=128.0,
-# ):
-#     """Resizes and pads image while preserving aspect ratio.
-#
-#     1. Resizes images so that the shorter side is equal to `min_side`
-#     2. If the longer side is greater than `max_side`, then resize the image
-#       with longer side equal to `max_side`
-#     3. Pad with zeros on right and bottom to make the image shape divisible by
-#     `stride`
-#
-#     Arguments:
-#       image: A 3-D tensor of shape `(height, width, channels)` representing an
-#         image.
-#       min_side: The shorter side of the image is resized to this value, if
-#         `jitter` is set to None.
-#       max_side: If the longer side of the image exceeds this value after
-#         resizing, the image is resized such that the longer side now equals to
-#         this value.
-#       jitter: A list of floats containing minimum and maximum size for scale
-#         jittering. If available, the shorter side of the image will be
-#         resized to a random value in this range.
-#       stride: The stride of the smallest feature map in the feature pyramid.
-#         Can be calculated using `image_size / feature_map_size`.
-#
-#     Returns:
-#       image: Resized and padded image.
-#       image_shape: Shape of the image before padding.
-#       ratio: The scaling factor used to resize the image
-#     """
-#     image_shape = tf.cast(tf.shape(image)[:2], dtype=tf.float32)
-#     if jitter is not None:
-#         min_side = tf.random.uniform((), jitter[0], jitter[1], dtype=tf.float32)
-#     ratio = min_side / tf.reduce_min(image_shape)
-#     if ratio * tf.reduce_max(image_shape) > max_side:
-#         ratio = max_side / tf.reduce_max(image_shape)
-#     image_shape = ratio * image_shape
-#     image = tf.image.resize(image, tf.cast(image_shape, dtype=tf.int32))
-#     padded_image_shape = tf.cast(
-#         tf.math.ceil(image_shape / stride) * stride, dtype=tf.int32
-#     )
-#     image = tf.image.pad_to_bounding_box(
-#         image, 0, 0, padded_image_shape[0], padded_image_shape[1]
-#     )
-#     return image, image_shape, ratio
-#
-# # @staticmethod
-# def swap_xy(boxes):
-#     """Swaps order the of x and y coordinates of the boxes.
-#
-#     Arguments:
-#       boxes: A tensor with shape `(num_boxes, 4)` representing bounding boxes.
-#
-#     Returns:
-#       swapped boxes with shape same as that of boxes.
-#     """
-#     print("input to swapy_xy: ", tf.shape(boxes[0]))
-#     return tf.stack(
-#         [boxes[:, 1], boxes[:, 0], boxes[:, 3], boxes[:, 2]], axis=-1
-#     )
-#
-# # @staticmethod
-# def convert_to_xywh(boxes):
-#     """Changes the box format to center, width and height.
-#
-#     Arguments:
-#       boxes: A tensor of rank 2 or higher with a shape of `(..., num_boxes, 4)`
-#         representing bounding boxes where each box is of the format
-#         `[xmin, ymin, xmax, ymax]`.
-#
-#     Returns:
-#       converted boxes with shape same as that of boxes.
-#     """
-#     return tf.concat(
-#         [
-#             (boxes[..., :2] + boxes[..., 2:]) / 2.0,
-#             boxes[..., 2:] - boxes[..., :2],
-#         ],
-#         axis=-1,
-#     )
->>>>>>> bfab9f9f
+        
--- conflicted
+++ resolved
@@ -79,11 +79,7 @@
 
         if retrain:
             graph.weighted = False
-<<<<<<< HEAD
-        _, _1, graph = train(q=None, args=(graph, train_data, test_data, trainer_args,
-                                           None, self.metric, self.loss, self.verbose))
-=======
-        _, _1, graph = train((graph,
+        _, _1, graph = train(q=None, args=(graph,
                               train_data,
                               test_data,
                               trainer_args,
@@ -93,7 +89,6 @@
                               self.verbose,
                               self.path))
         searcher.replace_model(graph, searcher.get_best_model_id())
->>>>>>> c326ed6c
 
     @property
     def best_model(self):

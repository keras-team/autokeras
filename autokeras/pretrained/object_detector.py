--- conflicted
+++ resolved
@@ -21,10 +21,6 @@
 from autokeras.backend import Backend
 from autokeras.constant import Constant
 from autokeras.pretrained.base import Pretrained
-<<<<<<< HEAD
-=======
-from autokeras.utils import get_device, temp_path_generator, ensure_dir
->>>>>>> 3b3d1212
 
 """VOC Dataset Classes
 

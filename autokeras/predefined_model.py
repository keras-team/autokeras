from abc import abstractmethod
from sklearn.model_selection import train_test_split

from autokeras.backend import Backend
from autokeras.utils import validate_xy, resize_image_data, compute_image_resize_params
from autokeras.nn.metric import Accuracy
from autokeras.backend.torch.loss_function import classification_loss
from autokeras.nn.generator import ResNetGenerator, DenseNetGenerator
from autokeras.search import train
from autokeras.constant import Constant
from autokeras.preprocessor import OneHotEncoder
from autokeras.supervised import SingleModelSupervised


class PredefinedModel(SingleModelSupervised):
    """The base class for the predefined model without architecture search

    Attributes:
        graph: The graph form of the model.
        y_encoder: Label encoder, used in transform_y or inverse_transform_y for encode the label.
                    For example, if one hot encoder needed, y_encoder can be OneHotEncoder.
        data_transformer: A instance of transformer to process the data,
                            See example as ImageDataTransformer.
        verbose: A boolean of whether the search process will be printed to stdout.
        path: A string. The path to a directory, where the intermediate results are saved.
    """

    def __init__(self, y_encoder=OneHotEncoder(), data_transformer=None, verbose=False, path=None):
        super().__init__(verbose, path)
        self.graph = None
        self.generator = None
        self.resize_shape = None
        self.y_encoder = y_encoder
        self.data_transformer = data_transformer

    @abstractmethod
    def _init_generator(self, n_output_node, input_shape):
        """Initialize the generator to generate the model architecture.

        Args:
            n_output_node:  A integer value represent the number of output node in the final layer.
            input_shape: A tuple to express the shape of every train entry.
        """

    @property
    def loss(self):
        return Backend.classification_loss

    @property
    def metric(self):
        return Accuracy

    def preprocess(self, x):
        return resize_image_data(x, self.resize_shape)

    def transform_y(self, y):
        return self.y_encoder.transform(y)

    def inverse_transform_y(self, output):
        return self.y_encoder.inverse_transform(output)

    def fit(self, x_train, y_train, time_limit=None):
        """Trains the model on the dataset given.

        Args:
            x_train: A numpy.ndarray instance containing the training data,
                or the training data combined with the validation data.
            y_train: A numpy.ndarray instance containing the label of the training data,
                or the label of the training data combined with the validation label.
            time_limit: A dictionary containing the parameters of the ModelTrainer constructor.
        """
        validate_xy(x_train, y_train)
        self.resize_shape = compute_image_resize_params(x_train)
        x_train = self.preprocess(x_train)
        self.y_encoder.fit(y_train)
        y_train = self.transform_y(y_train)
        # Divide training data into training and testing data.
        validation_set_size = int(len(y_train) * Constant.VALIDATION_SET_SIZE)
        validation_set_size = min(validation_set_size, 500)
        validation_set_size = max(validation_set_size, 1)
        x_train_new, x_test, y_train_new, y_test = train_test_split(x_train, y_train,
                                                                    test_size=validation_set_size,
                                                                    random_state=42)

        # initialize data_transformer
<<<<<<< HEAD
        self.data_transformer = Backend.get_image_transformer(x_train)
=======
        self.data_transformer = ImageDataTransformer(x_train_new)
>>>>>>> 3b3d1212
        # Wrap the data into DataLoaders
        train_loader = self.data_transformer.transform_train(x_train_new, y_train_new)
        test_loader = self.data_transformer.transform_test(x_test, y_test)

        self.generator = self._init_generator(self.y_encoder.n_classes, x_train_new.shape[1:])
        graph = self.generator.generate()

        if time_limit is None:
            time_limit = {'max_no_improvement_num': 30}
        _, _1, self.graph = train(None, graph, train_loader, test_loader,
                                  time_limit, self.metric, self.loss,
                                  self.verbose, self.path)


class PredefinedResnet(PredefinedModel):
    def _init_generator(self, n_output_node, input_shape):
        return ResNetGenerator(n_output_node, input_shape)


class PredefinedDensenet(PredefinedModel):
    def _init_generator(self, n_output_node, input_shape):
        return DenseNetGenerator(n_output_node, input_shape)<|MERGE_RESOLUTION|>--- conflicted
+++ resolved
@@ -83,11 +83,7 @@
                                                                     random_state=42)
 
         # initialize data_transformer
-<<<<<<< HEAD
         self.data_transformer = Backend.get_image_transformer(x_train)
-=======
-        self.data_transformer = ImageDataTransformer(x_train_new)
->>>>>>> 3b3d1212
         # Wrap the data into DataLoaders
         train_loader = self.data_transformer.transform_train(x_train_new, y_train_new)
         test_loader = self.data_transformer.transform_test(x_test, y_test)

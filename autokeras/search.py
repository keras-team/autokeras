import os
import re
import time

import torch

from autokeras.constant import Constant
from autokeras.bayesian import edit_distance, BayesianOptimizer
from autokeras.generator import CnnGenerator
from autokeras.net_transformer import default_transform
from autokeras.utils import pickle_to_file, pickle_from_file
from autokeras.model_trainer import ModelTrainer

import torch.multiprocessing as mp


class Searcher:
    """Base class of all searcher classes.

    This class is the base class of all searcher classes,
    every searcher class can override its search function
    to implements its strategy.

    Attributes:
        n_classes: Number of classes in the target classification task.
        input_shape: Arbitrary, although all dimensions in the input shaped must be fixed.
            Use the keyword argument `input_shape` (tuple of integers, does not include the batch axis)
            when using this layer as the first layer in a model.
        verbose: Verbosity mode.
        history: A list that stores the performance of model. Each element in it is a dictionary of 'model_id',
            'loss', and 'metric_value'.
        path: A string. The path to the directory for saving the searcher.
        model_count: An integer. the total number of neural networks in the current searcher.
        descriptors: A dictionary of all the neural network architectures searched.
        trainer_args: A dictionary. The params for the constructor of ModelTrainer.
        default_model_len: An integer. Number of convolutional layers in the initial architecture.
        default_model_width: An integer. The number of filters in each layer in the initial architecture.
        search_tree: The data structure for storing all the searched architectures in tree structure.
        training_queue: A list of the generated architectures to be trained.
        x_queue: A list of trained architectures not updated to the gpr.
        y_queue: A list of trained architecture performances not updated to the gpr.
        beta: A float. The beta in the UCB acquisition function.
        t_min: A float. The minimum temperature during simulated annealing.
    """

    def __init__(self, n_output_node, input_shape, path, metric, loss, verbose,
                 trainer_args=None,
                 default_model_len=Constant.MODEL_LEN,
                 default_model_width=Constant.MODEL_WIDTH,
                 beta=Constant.BETA,
                 kernel_lambda=Constant.KERNEL_LAMBDA,
                 t_min=None):
        """Initialize the BayesianSearcher.

        Args:
            n_output_node: An integer, the number of classes.
            input_shape: A tuple. e.g. (28, 28, 1).
            path: A string. The path to the directory to save the searcher.
            verbose: A boolean. Whether to output the intermediate information to stdout.
            trainer_args: A dictionary. The params for the constructor of ModelTrainer.
            default_model_len: An integer. Number of convolutional layers in the initial architecture.
            default_model_width: An integer. The number of filters in each layer in the initial architecture.
            beta: A float. The beta in the UCB acquisition function.
            kernel_lambda: A float. The balance factor in the neural network kernel.
            t_min: A float. The minimum temperature during simulated annealing.
        """
        if trainer_args is None:
            trainer_args = {}
        self.n_classes = n_output_node
        self.input_shape = input_shape
        self.verbose = verbose
        self.history = []
        self.metric = metric
        self.loss = loss
        self.path = path
        self.model_count = 0
        self.descriptors = []
        self.trainer_args = trainer_args
        self.default_model_len = default_model_len
        self.default_model_width = default_model_width
        if 'max_iter_num' not in self.trainer_args:
            self.trainer_args['max_iter_num'] = Constant.SEARCH_MAX_ITER

        self.search_tree = SearchTree()
        self.training_queue = []
        self.x_queue = []
        self.y_queue = []
        if t_min is None:
            t_min = Constant.T_MIN
        self.bo = BayesianOptimizer(self, t_min, metric, kernel_lambda, beta)

    def load_model_by_id(self, model_id):
        return pickle_from_file(os.path.join(self.path, str(model_id) + '.h5'))

    def load_best_model(self):
        return self.load_model_by_id(self.get_best_model_id())

    def get_metric_value_by_id(self, model_id):
        for item in self.history:
            if item['model_id'] == model_id:
                return item['metric_value']
        return None

    def get_best_model_id(self):
        if self.metric.higher_better():
            return max(self.history, key=lambda x: x['metric_value'])['model_id']
        return min(self.history, key=lambda x: x['metric_value'])['model_id']

    def replace_model(self, graph, model_id):
        pickle_to_file(graph, os.path.join(self.path, str(model_id) + '.h5'))

    def add_model(self, metric_value, loss, graph, model_id):
        if self.verbose:
            print('\nSaving model.')

        pickle_to_file(graph, os.path.join(self.path, str(model_id) + '.h5'))

        # Update best_model text file
        ret = {'model_id': model_id, 'loss': loss, 'metric_value': metric_value}
        self.history.append(ret)
        if model_id == self.get_best_model_id():
            file = open(os.path.join(self.path, 'best_model.txt'), 'w')
            file.write('best model: ' + str(model_id))
            file.close()

        if self.verbose:
            idx = ['model_id', 'loss', 'metric_value']
            header = ['Model ID', 'Loss', 'Metric Value']
            line = '|'.join(x.center(24) for x in header)
            print('+' + '-' * len(line) + '+')
            print('|' + line + '|')
            for i, r in enumerate(self.history):
                print('+' + '-' * len(line) + '+')
                line = '|'.join(str(r[x]).center(24) for x in idx)
                print('|' + line + '|')
            print('+' + '-' * len(line) + '+')

        descriptor = graph.extract_descriptor()
        self.x_queue.append(descriptor)
        self.y_queue.append(metric_value)

        return ret

    def init_search(self):
        if self.verbose:
            print('\nInitializing search.')
        graph = CnnGenerator(self.n_classes,
                             self.input_shape).generate(self.default_model_len,
                                                        self.default_model_width)
        model_id = self.model_count
        self.model_count += 1
        self.training_queue.append((graph, -1, model_id))
        self.descriptors.append(graph.extract_descriptor())
        for child_graph in default_transform(graph):
            child_id = self.model_count
            self.model_count += 1
            self.training_queue.append((child_graph, model_id, child_id))
            self.descriptors.append(child_graph.extract_descriptor())
        if self.verbose:
            print('Initialization finished.')

    def search(self, train_data, test_data, timeout=60 * 60 * 24):
        start_time = time.time()
        torch.cuda.empty_cache()
        if not self.history:
            self.init_search()

        # Start the new process for training.
        graph, father_id, model_id = self.training_queue.pop(0)
        if self.verbose:
<<<<<<< HEAD
            print('Training model ', model_id)
        mp.set_start_method('spawn', force=True)
        pool = mp.Pool(1)
        train_results = pool.map_async(train, [(graph, train_data, test_data, self.trainer_args,
                                                os.path.join(self.path, str(model_id) + '.png'),
                                                self.metric, self.loss, self.verbose)])

        # Do the search in current thread.
=======
            print('\n')
            print('╒' + '=' * 46 + '╕')
            print('|' + 'Training model {}'.format(model_id).center(46) + '|')
            print('╘' + '=' * 46 + '╛')
        mp.set_start_method('spawn', force=True)
        pool = mp.Pool(1)
>>>>>>> bb8b27af
        try:
            train_results = pool.map_async(train, [(graph, train_data, test_data, self.trainer_args,
                                                    os.path.join(self.path, str(model_id) + '.png'),
                                                    self.metric, self.loss, self.verbose)])

            # Do the search in current thread.
            searched = False
            new_graph = None
            new_father_id = None
            if not self.training_queue:
                searched = True
                new_graph, new_father_id = self.bo.optimize_acq(self.search_tree.adj_list.keys(),
                                                                self.descriptors,
                                                                timeout)
                # Did not found a new architecture
                if new_father_id is None:
                    return
                new_model_id = self.model_count
                self.model_count += 1
                self.training_queue.append((new_graph, new_father_id, new_model_id))
                self.descriptors.append(new_graph.extract_descriptor())

            remaining_time = timeout - (time.time() - start_time)
            if remaining_time <= 0:
                raise TimeoutError
<<<<<<< HEAD
=======

            metric_value, loss, graph = train_results.get(timeout=remaining_time)[0]

            if self.verbose and searched:
                cell_size = [24, 49]
                header = ['Father Model ID', 'Added Operation']
                line = '|'.join(str(x).center(cell_size[i]) for i, x in enumerate(header))
                print('\n' + '+' + '-' * len(line) + '+')
                print('|' + line + '|')
                print('+' + '-' * len(line) + '+')
                for i in range(len(new_graph.operation_history)):
                    if i == len(new_graph.operation_history) // 2:
                        r = [new_father_id, new_graph.operation_history[i]]
                    else:
                        r = [' ', new_graph.operation_history[i]]
                    line = '|'.join(str(x).center(cell_size[i]) for i, x in enumerate(r))
                    print('|' + line + '|')
                print('+' + '-' * len(line) + '+')

            self.add_model(metric_value, loss, graph, model_id)
            self.search_tree.add_child(father_id, model_id)
            self.bo.fit(self.x_queue, self.y_queue)
            self.x_queue = []
            self.y_queue = []

            pickle_to_file(self, os.path.join(self.path, 'searcher'))
            self.export_json(os.path.join(self.path, 'history.json'))

>>>>>>> bb8b27af
        except (mp.TimeoutError, TimeoutError) as e:
            raise TimeoutError from e
        except RuntimeError as e:
            if not re.search('out of memory', str(e)):
                raise e
            if self.verbose:
                print('out of memory')
            Constant.MAX_MODEL_SIZE = graph.size() - 1
            return
        finally:
            # terminate and join the subprocess to prevent any resource leak
            pool.close()
            pool.join()
<<<<<<< HEAD
        self.add_model(metric_value, loss, graph, model_id)
        self.search_tree.add_child(father_id, model_id)
        self.bo.fit(self.x_queue, self.y_queue)
        self.x_queue = []
        self.y_queue = []

        pickle_to_file(self, os.path.join(self.path, 'searcher'))
        self.export_json(os.path.join(self.path, 'history.json'))
=======
>>>>>>> bb8b27af

    def export_json(self, path):
        data = dict()

        networks = []
        for model_id in range(self.model_count - len(self.training_queue)):
            networks.append(self.load_model_by_id(model_id).extract_descriptor().to_json())

        tree = self.search_tree.get_dict()

        # Saving the data to file.
        data['networks'] = networks
        data['tree'] = tree
        import json
        with open(path, 'w') as fp:
            json.dump(data, fp)


class SearchTree:
    def __init__(self):
        self.root = None
        self.adj_list = {}

    def add_child(self, u, v):
        if u == -1:
            self.root = v
            self.adj_list[v] = []
            return
        if v not in self.adj_list[u]:
            self.adj_list[u].append(v)
        if v not in self.adj_list:
            self.adj_list[v] = []

    def get_dict(self, u=None):
        if u is None:
            return self.get_dict(self.root)
        children = []
        for v in self.adj_list[u]:
            children.append(self.get_dict(v))
        ret = {'name': u, 'children': children}
        return ret


def train(args):
    graph, train_data, test_data, trainer_args, path, metric, loss, verbose = args
    model = graph.produce_model()
    # if path is not None:
    #     plot_model(model, to_file=path, show_shapes=True)
    loss, metric_value = ModelTrainer(model=model,
                                      train_data=train_data,
                                      test_data=test_data,
                                      metric=metric,
                                      loss_function=loss,
                                      verbose=verbose).train_model(**trainer_args)
    model.set_weight_to_graph()
<<<<<<< HEAD
    return mertic_value, loss, model.graph
=======
    return metric_value, loss, model.graph
>>>>>>> bb8b27af


def same_graph(des1, des2):
    return edit_distance(des1, des2, 1) == 0<|MERGE_RESOLUTION|>--- conflicted
+++ resolved
@@ -168,23 +168,12 @@
         # Start the new process for training.
         graph, father_id, model_id = self.training_queue.pop(0)
         if self.verbose:
-<<<<<<< HEAD
-            print('Training model ', model_id)
-        mp.set_start_method('spawn', force=True)
-        pool = mp.Pool(1)
-        train_results = pool.map_async(train, [(graph, train_data, test_data, self.trainer_args,
-                                                os.path.join(self.path, str(model_id) + '.png'),
-                                                self.metric, self.loss, self.verbose)])
-
-        # Do the search in current thread.
-=======
             print('\n')
             print('╒' + '=' * 46 + '╕')
             print('|' + 'Training model {}'.format(model_id).center(46) + '|')
             print('╘' + '=' * 46 + '╛')
         mp.set_start_method('spawn', force=True)
         pool = mp.Pool(1)
->>>>>>> bb8b27af
         try:
             train_results = pool.map_async(train, [(graph, train_data, test_data, self.trainer_args,
                                                     os.path.join(self.path, str(model_id) + '.png'),
@@ -210,9 +199,6 @@
             remaining_time = timeout - (time.time() - start_time)
             if remaining_time <= 0:
                 raise TimeoutError
-<<<<<<< HEAD
-=======
-
             metric_value, loss, graph = train_results.get(timeout=remaining_time)[0]
 
             if self.verbose and searched:
@@ -240,7 +226,6 @@
             pickle_to_file(self, os.path.join(self.path, 'searcher'))
             self.export_json(os.path.join(self.path, 'history.json'))
 
->>>>>>> bb8b27af
         except (mp.TimeoutError, TimeoutError) as e:
             raise TimeoutError from e
         except RuntimeError as e:
@@ -254,17 +239,6 @@
             # terminate and join the subprocess to prevent any resource leak
             pool.close()
             pool.join()
-<<<<<<< HEAD
-        self.add_model(metric_value, loss, graph, model_id)
-        self.search_tree.add_child(father_id, model_id)
-        self.bo.fit(self.x_queue, self.y_queue)
-        self.x_queue = []
-        self.y_queue = []
-
-        pickle_to_file(self, os.path.join(self.path, 'searcher'))
-        self.export_json(os.path.join(self.path, 'history.json'))
-=======
->>>>>>> bb8b27af
 
     def export_json(self, path):
         data = dict()
@@ -320,11 +294,7 @@
                                       loss_function=loss,
                                       verbose=verbose).train_model(**trainer_args)
     model.set_weight_to_graph()
-<<<<<<< HEAD
-    return mertic_value, loss, model.graph
-=======
     return metric_value, loss, model.graph
->>>>>>> bb8b27af
 
 
 def same_graph(des1, des2):

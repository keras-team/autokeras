import os
import time

import torch

from autokeras.constant import Constant
from autokeras.bayesian import edit_distance, BayesianOptimizer
from autokeras.generator import CnnGenerator
from autokeras.net_transformer import default_transform
from autokeras.utils import ModelTrainer, pickle_to_file, pickle_from_file

import multiprocessing


class Searcher:
    """Base class of all searcher classes.

    This class is the base class of all searcher classes,
    every searcher class can override its search function
    to implements its strategy.

    Attributes:
        n_classes: Number of classes in the target classification task.
        input_shape: Arbitrary, although all dimensions in the input shaped must be fixed.
            Use the keyword argument `input_shape` (tuple of integers, does not include the batch axis)
            when using this layer as the first layer in a model.
        verbose: Verbosity mode.
        history: A list that stores the performance of model. Each element in it is a dictionary of 'model_id',
            'loss', and 'metric_value'.
        path: A string. The path to the directory for saving the searcher.
        model_count: An integer. the total number of neural networks in the current searcher.
        descriptors: A dictionary of all the neural network architectures searched.
        trainer_args: A dictionary. The params for the constructor of ModelTrainer.
        default_model_len: An integer. Number of convolutional layers in the initial architecture.
        default_model_width: An integer. The number of filters in each layer in the initial architecture.
        search_tree: The data structure for storing all the searched architectures in tree structure.
        training_queue: A list of the generated architectures to be trained.
        x_queue: A list of trained architectures not updated to the gpr.
        y_queue: A list of trained architecture performances not updated to the gpr.
        beta: A float. The beta in the UCB acquisition function.
        t_min: A float. The minimum temperature during simulated annealing.
    """

    def __init__(self, n_output_node, input_shape, path, metric, loss, verbose,
                 trainer_args=None,
                 default_model_len=Constant.MODEL_LEN,
                 default_model_width=Constant.MODEL_WIDTH,
                 beta=Constant.BETA,
                 kernel_lambda=Constant.KERNEL_LAMBDA,
                 t_min=None):
        """Initialize the BayesianSearcher.

        Args:
            n_output_node: An integer, the number of classes.
            input_shape: A tuple. e.g. (28, 28, 1).
            path: A string. The path to the directory to save the searcher.
            verbose: A boolean. Whether to output the intermediate information to stdout.
            trainer_args: A dictionary. The params for the constructor of ModelTrainer.
            default_model_len: An integer. Number of convolutional layers in the initial architecture.
            default_model_width: An integer. The number of filters in each layer in the initial architecture.
            beta: A float. The beta in the UCB acquisition function.
            kernel_lambda: A float. The balance factor in the neural network kernel.
            t_min: A float. The minimum temperature during simulated annealing.
        """
        if trainer_args is None:
            trainer_args = {}
        self.n_classes = n_output_node
        self.input_shape = input_shape
        self.verbose = verbose
        self.history = []
        self.metric = metric
        self.loss = loss
        self.path = path
        self.model_count = 0
        self.descriptors = []
        self.trainer_args = trainer_args
        self.default_model_len = default_model_len
        self.default_model_width = default_model_width
        if 'max_iter_num' not in self.trainer_args:
            self.trainer_args['max_iter_num'] = Constant.SEARCH_MAX_ITER

        self.search_tree = SearchTree()
        self.training_queue = []
        self.x_queue = []
        self.y_queue = []
        if t_min is None:
            t_min = Constant.T_MIN
        self.bo = BayesianOptimizer(self, t_min, metric, kernel_lambda, beta)

    def load_model_by_id(self, model_id):
        return pickle_from_file(os.path.join(self.path, str(model_id) + '.h5'))

    def load_best_model(self):
        return self.load_model_by_id(self.get_best_model_id())

    def get_metric_value_by_id(self, model_id):
        for item in self.history:
            if item['model_id'] == model_id:
                return item['metric_value']
        return None

    def get_best_model_id(self):
        if self.metric.higher_better():
            return max(self.history, key=lambda x: x['metric_value'])['model_id']
        return min(self.history, key=lambda x: x['metric_value'])['model_id']

    def replace_model(self, graph, model_id):
        pickle_to_file(graph, os.path.join(self.path, str(model_id) + '.h5'))

    def add_model(self, metric_value, loss, graph, model_id):
        if self.verbose:
            print('Saving model.')

        pickle_to_file(graph, os.path.join(self.path, str(model_id) + '.h5'))

        # Update best_model text file

        if self.verbose:
            print('Model ID:', model_id)
            print('Loss:', loss)
            print('Metric Value:', metric_value)

        ret = {'model_id': model_id, 'loss': loss, 'metric_value': metric_value}
        self.history.append(ret)
        if model_id == self.get_best_model_id():
            file = open(os.path.join(self.path, 'best_model.txt'), 'w')
            file.write('best model: ' + str(model_id))
            file.close()

        descriptor = graph.extract_descriptor()
        self.x_queue.append(descriptor)
        self.y_queue.append(metric_value)

        return ret

    def init_search(self):
        if self.verbose:
            print('Initializing search.')
        graph = CnnGenerator(self.n_classes,
                             self.input_shape).generate(self.default_model_len,
                                                        self.default_model_width)
        model_id = self.model_count
        self.model_count += 1
        self.training_queue.append((graph, -1, model_id))
        self.descriptors.append(graph.extract_descriptor())
        for child_graph in default_transform(graph):
            child_id = self.model_count
            self.model_count += 1
            self.training_queue.append((child_graph, model_id, child_id))
            self.descriptors.append(child_graph.extract_descriptor())
        if self.verbose:
            print('Initialization finished.')

    def search(self, train_data, test_data, timeout=60 * 60 * 24):
        start_time = time.time()
        torch.cuda.empty_cache()
        if not self.history:
            self.init_search()

        # Start the new process for training.
        graph, father_id, model_id = self.training_queue.pop(0)
        if self.verbose:
            print('Training model ', model_id)
        multiprocessing.set_start_method('spawn', force=True)
        pool = multiprocessing.Pool(1)
        train_results = pool.map_async(train, [(graph, train_data, test_data, self.trainer_args,
                                                os.path.join(self.path, str(model_id) + '.png'),
                                                self.metric, self.loss, self.verbose)])

        # Do the search in current thread.
        try:
            if not self.training_queue:
                new_graph, new_father_id = self.bo.optimize_acq(self.search_tree.adj_list.keys(),
                                                                self.descriptors,
                                                                timeout)
                # Did not found a new architecture
                if new_father_id is None:
                    return
                new_model_id = self.model_count
                self.model_count += 1
                self.training_queue.append((new_graph, new_father_id, new_model_id))
                self.descriptors.append(new_graph.extract_descriptor())

                if self.verbose:
                    print('Father ID: ', new_father_id)
                    print(new_graph.operation_history)
            remaining_time = timeout - (time.time() - start_time)
            if remaining_time > 0:
                metric_value, loss, graph = train_results.get(timeout=remaining_time)[0]
            else:
                raise TimeoutError
        except (multiprocessing.TimeoutError, TimeoutError) as e:
<<<<<<< HEAD
            # if no model found in the time limit, raise TimeoutError
            if self.model_count == 0:
                # convert multiprocessing.TimeoutError to builtin TimeoutError for ux
                raise TimeoutError("search Timeout") from e
            # else return the result found in the time limit
            else:
                return
=======
            raise TimeoutError from e
>>>>>>> 7f72e073
        finally:
            # terminate and join the subprocess to prevent any resource leak
            pool.terminate()
            pool.join()

        self.add_model(metric_value, loss, graph, model_id)
        self.search_tree.add_child(father_id, model_id)
        self.bo.fit(self.x_queue, self.y_queue)
        self.x_queue = []
        self.y_queue = []

        pickle_to_file(self, os.path.join(self.path, 'searcher'))
        self.export_json(os.path.join(self.path, 'history.json'))

    def export_json(self, path):
        data = dict()

        networks = []
        for model_id in range(self.model_count - len(self.training_queue)):
            networks.append(self.load_model_by_id(model_id).extract_descriptor().to_json())

        tree = self.search_tree.get_dict()

        # Saving the data to file.
        data['networks'] = networks
        data['tree'] = tree
        import json
        with open(path, 'w') as fp:
            json.dump(data, fp)


class SearchTree:
    def __init__(self):
        self.root = None
        self.adj_list = {}

    def add_child(self, u, v):
        if u == -1:
            self.root = v
            self.adj_list[v] = []
            return
        if v not in self.adj_list[u]:
            self.adj_list[u].append(v)
        if v not in self.adj_list:
            self.adj_list[v] = []

    def get_dict(self, u=None):
        if u is None:
            return self.get_dict(self.root)
        children = []
        for v in self.adj_list[u]:
            children.append(self.get_dict(v))
        ret = {'name': u, 'children': children}
        return ret


def train(args):
    graph, train_data, test_data, trainer_args, path, metric, loss, verbose = args
    model = graph.produce_model()
    # if path is not None:
    #     plot_model(model, to_file=path, show_shapes=True)
    loss, metric_value = ModelTrainer(model,
                                      train_data,
                                      test_data,
                                      metric,
                                      loss,
                                      verbose).train_model(**trainer_args)
    model.set_weight_to_graph()
    return metric_value, loss, model.graph


def same_graph(des1, des2):
    return edit_distance(des1, des2, 1) == 0<|MERGE_RESOLUTION|>--- conflicted
+++ resolved
@@ -190,17 +190,7 @@
             else:
                 raise TimeoutError
         except (multiprocessing.TimeoutError, TimeoutError) as e:
-<<<<<<< HEAD
-            # if no model found in the time limit, raise TimeoutError
-            if self.model_count == 0:
-                # convert multiprocessing.TimeoutError to builtin TimeoutError for ux
-                raise TimeoutError("search Timeout") from e
-            # else return the result found in the time limit
-            else:
-                return
-=======
             raise TimeoutError from e
->>>>>>> 7f72e073
         finally:
             # terminate and join the subprocess to prevent any resource leak
             pool.terminate()

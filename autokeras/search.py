--- conflicted
+++ resolved
@@ -91,15 +91,12 @@
         if t_min is None:
             t_min = Constant.T_MIN
         self.bo = BayesianOptimizer(self, t_min, metric)
-<<<<<<< HEAD
-        logging.basicConfig(filename=os.path.join(self.path,datetime.now().strftime('run_%d_%m_%Y : _%H_%M.log')),
-                            format='%(asctime)s - %(filename)s - %(message)s', level=logging.DEBUG)
-=======
+
         logging.basicConfig(filename=os.path.join(self.path, datetime.now().strftime('run_%d_%m_%Y : _%H_%M.log')),
                             format='%(asctime)s - %(filename)s - %(message)s', level=logging.DEBUG)
 
         self._timeout = None
->>>>>>> b2fc09be
+
 
     def load_model_by_id(self, model_id):
         return pickle_from_file(os.path.join(self.path, str(model_id) + '.graph'))
@@ -184,10 +181,6 @@
             timeout: An integer, time limit in seconds.
         """
 
-<<<<<<< HEAD
-        start_time = time.time()
-=======
->>>>>>> b2fc09be
         torch.cuda.empty_cache()
         if not self.history:
             self.init_search()

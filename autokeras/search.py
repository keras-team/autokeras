import os
import time
from copy import deepcopy

import torch

from autokeras.constant import Constant
from autokeras.bayesian import edit_distance, BayesianOptimizer
from autokeras.generator import CnnGenerator
from autokeras.net_transformer import default_transform
from autokeras.utils import ModelTrainer, pickle_to_file, pickle_from_file

import multiprocessing


class Searcher:
    """Base class of all searcher classes.

    This class is the base class of all searcher classes,
    every searcher class can override its search function
    to implements its strategy.

    Attributes:
        n_classes: Number of classes in the target classification task.
        input_shape: Arbitrary, although all dimensions in the input shaped must be fixed.
            Use the keyword argument `input_shape` (tuple of integers, does not include the batch axis)
            when using this layer as the first layer in a model.
        verbose: Verbosity mode.
        history: A list that stores the performance of model. Each element in it is a dictionary of 'model_id',
            'loss', and 'metric_value'.
        path: A string. The path to the directory for saving the searcher.
        model_count: An integer. the total number of neural networks in the current searcher.
        descriptors: A dictionary of all the neural network architectures searched.
        trainer_args: A dictionary. The params for the constructor of ModelTrainer.
        default_model_len: An integer. Number of convolutional layers in the initial architecture.
        default_model_width: An integer. The number of filters in each layer in the initial architecture.
        search_tree: The data structure for storing all the searched architectures in tree structure.
        training_queue: A list of the generated architectures to be trained.
        x_queue: A list of trained architectures not updated to the gpr.
        y_queue: A list of trained architecture performances not updated to the gpr.
        beta: A float. The beta in the UCB acquisition function.
        t_min: A float. The minimum temperature during simulated annealing.
    """

    def __init__(self, n_output_node, input_shape, path, metric, loss, verbose,
                 trainer_args=None,
                 default_model_len=Constant.MODEL_LEN,
                 default_model_width=Constant.MODEL_WIDTH,
                 beta=Constant.BETA,
                 kernel_lambda=Constant.KERNEL_LAMBDA,
                 t_min=None):
        """Initialize the BayesianSearcher.

        Args:
            n_output_node: An integer, the number of classes.
            input_shape: A tuple. e.g. (28, 28, 1).
            path: A string. The path to the directory to save the searcher.
            verbose: A boolean. Whether to output the intermediate information to stdout.
            trainer_args: A dictionary. The params for the constructor of ModelTrainer.
            default_model_len: An integer. Number of convolutional layers in the initial architecture.
            default_model_width: An integer. The number of filters in each layer in the initial architecture.
            beta: A float. The beta in the UCB acquisition function.
            kernel_lambda: A float. The balance factor in the neural network kernel.
            t_min: A float. The minimum temperature during simulated annealing.
        """
        if trainer_args is None:
            trainer_args = {}
        self.n_classes = n_output_node
        self.input_shape = input_shape
        self.verbose = verbose
        self.history = []
        self.metric = metric
        self.loss = loss
        self.path = path
        self.model_count = 0
        self.descriptors = []
        self.trainer_args = trainer_args
        self.default_model_len = default_model_len
        self.default_model_width = default_model_width
        if 'max_iter_num' not in self.trainer_args:
            self.trainer_args['max_iter_num'] = Constant.SEARCH_MAX_ITER

        self.search_tree = SearchTree()
        self.training_queue = []
        self.x_queue = []
        self.y_queue = []
        if t_min is None:
            t_min = Constant.T_MIN
        self.bo = BayesianOptimizer(self, t_min, metric, kernel_lambda, beta)

    def load_model_by_id(self, model_id):
        return pickle_from_file(os.path.join(self.path, str(model_id) + '.h5'))

    def load_best_model(self):
        return self.load_model_by_id(self.get_best_model_id())

    def get_metric_value_by_id(self, model_id):
        for item in self.history:
            if item['model_id'] == model_id:
                return item['metric_value']
        return None

    def get_best_model_id(self):
        if self.metric.higher_better():
            return max(self.history, key=lambda x: x['metric_value'])['model_id']
        return min(self.history, key=lambda x: x['metric_value'])['model_id']

    def replace_model(self, graph, model_id):
        pickle_to_file(graph, os.path.join(self.path, str(model_id) + '.h5'))

    def add_model(self, metric_value, loss, graph, model_id):
        if self.verbose:
            print('Saving model.')

        pickle_to_file(graph, os.path.join(self.path, str(model_id) + '.h5'))

        # Update best_model text file

        if self.verbose:
            print('Model ID:', model_id)
            print('Loss:', loss)
            print('Metric Value:', metric_value)

        ret = {'model_id': model_id, 'loss': loss, 'metric_value': metric_value}
        self.history.append(ret)
        if model_id == self.get_best_model_id():
            file = open(os.path.join(self.path, 'best_model.txt'), 'w')
            file.write('best model: ' + str(model_id))
            file.close()

        descriptor = graph.extract_descriptor()
        self.x_queue.append(descriptor)
        self.y_queue.append(metric_value)

        return ret

    def init_search(self):
        if self.verbose:
            print('Initializing search.')
        graph = CnnGenerator(self.n_classes,
                             self.input_shape).generate(self.default_model_len,
                                                        self.default_model_width)
        model_id = self.model_count
        self.model_count += 1
        self.training_queue.append((graph, -1, model_id))
        self.descriptors.append(graph.extract_descriptor())
        for child_graph in default_transform(graph):
            child_id = self.model_count
            self.model_count += 1
            self.training_queue.append((child_graph, model_id, child_id))
            self.descriptors.append(child_graph.extract_descriptor())
        if self.verbose:
            print('Initialization finished.')

    def search(self, train_data, test_data, timeout=60 * 60 * 24):
        start_time = time.time()
        torch.cuda.empty_cache()
        if not self.history:
            self.init_search()

        # Start the new process for training.
        graph, father_id, model_id = self.training_queue.pop(0)
        if self.verbose:
            print('Training model ', model_id)
        multiprocessing.set_start_method('spawn', force=True)
        pool = multiprocessing.Pool(1)
        train_results = pool.map_async(train, [(graph, train_data, test_data, self.trainer_args,
                                                os.path.join(self.path, str(model_id) + '.png'),
                                                self.metric, self.loss, self.verbose)])

        # Do the search in current thread.
        try:
            if not self.training_queue:
                new_graph, new_father_id = self.bo.optimize_acq(self.search_tree.adj_list.keys(),
                                                                self.descriptors,
                                                                timeout)
                # Did not found a new architecture
                if new_father_id is None:
                    return
                new_model_id = self.model_count
                self.model_count += 1
                self.training_queue.append((new_graph, new_father_id, new_model_id))
                self.descriptors.append(new_graph.extract_descriptor())

                if self.verbose:
                    print('Father ID: ', new_father_id)
                    print(new_graph.operation_history)
            remaining_time = timeout - (time.time() - start_time)
            if remaining_time > 0:
                metric_value, loss, graph = train_results.get(timeout=remaining_time)[0]
            else:
                raise TimeoutError
        except (multiprocessing.TimeoutError, TimeoutError) as e:
<<<<<<< HEAD
            # if no model found in the time limit, raise TimeoutError
            if self.model_count == 0:
                # convert multiprocessing.TimeoutError to builtin TimeoutError for ux
                raise TimeoutError("search Timeout") from e
            # else return the result found in the time limit
            else:
                return
=======
            raise TimeoutError from e
>>>>>>> a5d63b83
        finally:
            # terminate and join the subprocess to prevent any resource leak
            pool.close()
            pool.join()

        self.add_model(metric_value, loss, graph, model_id)
        self.search_tree.add_child(father_id, model_id)
        self.bo.fit(self.x_queue, self.y_queue)
        self.x_queue = []
        self.y_queue = []

        pickle_to_file(self, os.path.join(self.path, 'searcher'))
        self.export_json(os.path.join(self.path, 'history.json'))

    def export_json(self, path):
        data = dict()

        networks = []
        for model_id in range(self.model_count - len(self.training_queue)):
            networks.append(self.load_model_by_id(model_id).extract_descriptor().to_json())

        tree = self.search_tree.get_dict()

        # Saving the data to file.
        data['networks'] = networks
        data['tree'] = tree
        import json
        with open(path, 'w') as fp:
            json.dump(data, fp)


class SearchTree:
    def __init__(self):
        self.root = None
        self.adj_list = {}

    def add_child(self, u, v):
        if u == -1:
            self.root = v
            self.adj_list[v] = []
            return
        if v not in self.adj_list[u]:
            self.adj_list[u].append(v)
        if v not in self.adj_list:
            self.adj_list[v] = []

    def get_dict(self, u=None):
        if u is None:
            return self.get_dict(self.root)
        children = []
        for v in self.adj_list[u]:
            children.append(self.get_dict(v))
        ret = {'name': u, 'children': children}
        return ret


def train(args):
    graph, train_data, test_data, trainer_args, path, metric, loss, verbose = args
    model = graph.produce_model()
    # if path is not None:
    #     plot_model(model, to_file=path, show_shapes=True)
    mertic_value, loss = ModelTrainer(model,
                                      train_data,
                                      test_data,
                                      metric,
                                      loss,
                                      verbose).train_model(**trainer_args)
    model.set_weight_to_graph()
    new_graph = deepcopy(model.graph)
    del model
    # del loss
    return mertic_value, loss, new_graph


def same_graph(des1, des2):
    return edit_distance(des1, des2, 1) == 0<|MERGE_RESOLUTION|>--- conflicted
+++ resolved
@@ -191,17 +191,7 @@
             else:
                 raise TimeoutError
         except (multiprocessing.TimeoutError, TimeoutError) as e:
-<<<<<<< HEAD
-            # if no model found in the time limit, raise TimeoutError
-            if self.model_count == 0:
-                # convert multiprocessing.TimeoutError to builtin TimeoutError for ux
-                raise TimeoutError("search Timeout") from e
-            # else return the result found in the time limit
-            else:
-                return
-=======
             raise TimeoutError from e
->>>>>>> a5d63b83
         finally:
             # terminate and join the subprocess to prevent any resource leak
             pool.close()
@@ -263,7 +253,7 @@
     model = graph.produce_model()
     # if path is not None:
     #     plot_model(model, to_file=path, show_shapes=True)
-    mertic_value, loss = ModelTrainer(model,
+    loss, mertic_value = ModelTrainer(model,
                                       train_data,
                                       test_data,
                                       metric,

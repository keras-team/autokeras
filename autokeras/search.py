import os
<<<<<<< HEAD
import random
import time

import torch
from copy import deepcopy
from functools import total_ordering
from queue import PriorityQueue

import numpy as np
import math
=======
import time
>>>>>>> a4540a56

import torch

from autokeras.constant import Constant
from autokeras.bayesian import edit_distance, BayesianOptimizer
from autokeras.generator import CnnGenerator
from autokeras.net_transformer import default_transform
from autokeras.utils import ModelTrainer, pickle_to_file, pickle_from_file

import multiprocessing


class Searcher:
    """Base class of all searcher classes.

    This class is the base class of all searcher classes,
    every searcher class can override its search function
    to implements its strategy.

    Attributes:
        n_classes: Number of classes in the target classification task.
        input_shape: Arbitrary, although all dimensions in the input shaped must be fixed.
            Use the keyword argument `input_shape` (tuple of integers, does not include the batch axis)
            when using this layer as the first layer in a model.
        verbose: Verbosity mode.
        history: A list that stores the performance of model. Each element in it is a dictionary of 'model_id',
            'loss', and 'metric_value'.
        path: A string. The path to the directory for saving the searcher.
        model_count: An integer. the total number of neural networks in the current searcher.
        descriptors: A dictionary of all the neural network architectures searched.
        trainer_args: A dictionary. The params for the constructor of ModelTrainer.
        default_model_len: An integer. Number of convolutional layers in the initial architecture.
        default_model_width: An integer. The number of filters in each layer in the initial architecture.
        search_tree: The data structure for storing all the searched architectures in tree structure.
        training_queue: A list of the generated architectures to be trained.
        x_queue: A list of trained architectures not updated to the gpr.
        y_queue: A list of trained architecture performances not updated to the gpr.
        beta: A float. The beta in the UCB acquisition function.
        t_min: A float. The minimum temperature during simulated annealing.
    """

    def __init__(self, n_output_node, input_shape, path, metric, loss, verbose,
                 trainer_args=None,
                 default_model_len=Constant.MODEL_LEN,
                 default_model_width=Constant.MODEL_WIDTH,
                 beta=Constant.BETA,
                 kernel_lambda=Constant.KERNEL_LAMBDA,
                 t_min=None):
        """Initialize the BayesianSearcher.

        Args:
            n_output_node: An integer, the number of classes.
            input_shape: A tuple. e.g. (28, 28, 1).
            path: A string. The path to the directory to save the searcher.
            verbose: A boolean. Whether to output the intermediate information to stdout.
            trainer_args: A dictionary. The params for the constructor of ModelTrainer.
            default_model_len: An integer. Number of convolutional layers in the initial architecture.
            default_model_width: An integer. The number of filters in each layer in the initial architecture.
            beta: A float. The beta in the UCB acquisition function.
            kernel_lambda: A float. The balance factor in the neural network kernel.
            t_min: A float. The minimum temperature during simulated annealing.
        """
        if trainer_args is None:
            trainer_args = {}
        self.n_classes = n_output_node
        self.input_shape = input_shape
        self.verbose = verbose
        self.history = []
        self.metric = metric
        self.loss = loss
        self.path = path
        self.model_count = 0
        self.descriptors = []
        self.trainer_args = trainer_args
        self.default_model_len = default_model_len
        self.default_model_width = default_model_width
        if 'max_iter_num' not in self.trainer_args:
            self.trainer_args['max_iter_num'] = Constant.SEARCH_MAX_ITER

        self.search_tree = SearchTree()
        self.training_queue = []
        self.x_queue = []
        self.y_queue = []
        if t_min is None:
            t_min = Constant.T_MIN
        self.bo = BayesianOptimizer(self, t_min, metric, kernel_lambda, beta)

    def load_model_by_id(self, model_id):
        return pickle_from_file(os.path.join(self.path, str(model_id) + '.h5'))

    def load_best_model(self):
        return self.load_model_by_id(self.get_best_model_id())

    def get_metric_value_by_id(self, model_id):
        for item in self.history:
            if item['model_id'] == model_id:
                return item['metric_value']
        return None

    def get_best_model_id(self):
        if self.metric.higher_better():
            return max(self.history, key=lambda x: x['metric_value'])['model_id']
        return min(self.history, key=lambda x: x['metric_value'])['model_id']

    def replace_model(self, graph, model_id):
        pickle_to_file(graph, os.path.join(self.path, str(model_id) + '.h5'))

    def add_model(self, metric_value, loss, graph, model_id):
        if self.verbose:
            print('Saving model.')

        pickle_to_file(graph, os.path.join(self.path, str(model_id) + '.h5'))

        # Update best_model text file

        if self.verbose:
            print('Model ID:', model_id)
            print('Loss:', loss)
            print('Metric Value:', metric_value)

        ret = {'model_id': model_id, 'loss': loss, 'metric_value': metric_value}
        self.history.append(ret)
        if model_id == self.get_best_model_id():
            file = open(os.path.join(self.path, 'best_model.txt'), 'w')
            file.write('best model: ' + str(model_id))
            file.close()

        descriptor = graph.extract_descriptor()
        self.x_queue.append(descriptor)
        self.y_queue.append(metric_value)

        return ret

    def init_search(self):
        if self.verbose:
            print('Initializing search.')
        graph = CnnGenerator(self.n_classes,
                             self.input_shape).generate(self.default_model_len,
                                                        self.default_model_width)
        model_id = self.model_count
        self.model_count += 1
        self.training_queue.append((graph, -1, model_id))
        self.descriptors.append(graph.extract_descriptor())
        for child_graph in default_transform(graph):
            child_id = self.model_count
            self.model_count += 1
            self.training_queue.append((child_graph, model_id, child_id))
            self.descriptors.append(child_graph.extract_descriptor())
        if self.verbose:
            print('Initialization finished.')

    def search(self, train_data, test_data, timeout=60 * 60 * 24):
        start_time = time.time()
        torch.cuda.empty_cache()
        if not self.history:
            self.init_search()

        # Start the new process for training.
        graph, father_id, model_id = self.training_queue.pop(0)
        if self.verbose:
            print('Training model ', model_id)
        multiprocessing.set_start_method('spawn', force=True)
        pool = multiprocessing.Pool(1)
        train_results = pool.map_async(train, [(graph, train_data, test_data, self.trainer_args,
                                                os.path.join(self.path, str(model_id) + '.png'),
                                                self.metric, self.loss, self.verbose)])

        # Do the search in current thread.
        try:
            if not self.training_queue:
<<<<<<< HEAD
                new_graph, new_father_id = self.maximize_acq(timeout)
=======
                new_graph, new_father_id = self.bo.optimize_acq(self.search_tree.adj_list.keys(),
                                                                self.descriptors,
                                                                timeout)
>>>>>>> a4540a56
                new_model_id = self.model_count
                self.model_count += 1
                self.training_queue.append((new_graph, new_father_id, new_model_id))
                self.descriptors.append(new_graph.extract_descriptor())
<<<<<<< HEAD
=======

                if self.verbose:
                    print('Father ID: ', new_father_id)
                    print(new_graph.operation_history)
>>>>>>> a4540a56
            remaining_time = timeout - (time.time() - start_time)
            if remaining_time > 0:
                metric_value, loss, graph = train_results.get(timeout=remaining_time)[0]
            else:
                raise TimeoutError
        except multiprocessing.TimeoutError as e:
            # if no model found in the time limit, raise TimeoutError
            if self.model_count == 0:
                # convert multiprocessing.TimeoutError to builtin TimeoutError for ux
                raise TimeoutError("search Timeout") from e
            # else return the result found in the time limit
            else:
                return
        finally:
            # terminate and join the subprocess to prevent any resource leak
            pool.terminate()
            pool.join()

        self.add_model(metric_value, loss, graph, model_id)
        self.search_tree.add_child(father_id, model_id)
        self.bo.fit(self.x_queue, self.y_queue)
        self.x_queue = []
        self.y_queue = []

        pickle_to_file(self, os.path.join(self.path, 'searcher'))
        self.export_json(os.path.join(self.path, 'history.json'))

<<<<<<< HEAD
    def maximize_acq(self, timeout):
        start_time = time.time()
        model_ids = self.search_tree.adj_list.keys()
        target_graph = None
        father_id = None
        descriptors = deepcopy(self.descriptors)

        # Initialize the priority queue.
        pq = PriorityQueue()
        temp_list = []
        for model_id in model_ids:
            metric_value = self.get_metric_value_by_id(model_id)
            temp_list.append((metric_value, model_id))
        temp_list = sorted(temp_list)
        for metric_value, model_id in temp_list:
            graph = self.load_model_by_id(model_id)
            graph.clear_operation_history()
            pq.put(Elem(metric_value, model_id, graph))

        t = 1.0
        t_min = self.t_min
        alpha = 0.9
        max_acq = -1
        remaining_time = timeout - (time.time() - start_time)
        while not pq.empty() and t > t_min and remaining_time > 0:
            elem = pq.get()
            temp_exp = min((elem.metric_value - max_acq) / t, 709.0)
            ap = math.exp(temp_exp)
            if ap > random.uniform(0, 1):
                graphs = transform(elem.graph)

                for temp_graph in graphs:
                    if contain(descriptors, temp_graph.extract_descriptor()):
                        continue

                    temp_acq_value = self.acq(temp_graph)
                    pq.put(Elem(temp_acq_value, elem.father_id, temp_graph))
                    descriptors.append(temp_graph.extract_descriptor())
                    if temp_acq_value > max_acq:
                        max_acq = temp_acq_value
                        father_id = elem.father_id
                        target_graph = temp_graph
            t *= alpha
            remaining_time = timeout - (time.time() - start_time)

        if remaining_time < 0:
            raise TimeoutError
        nm_graph = self.load_model_by_id(father_id)
        if self.verbose:
            print('Father ID: ', father_id)
            print(target_graph.operation_history)
        for args in target_graph.operation_history:
            getattr(nm_graph, args[0])(*list(args[1:]))
        return nm_graph, father_id

    def acq(self, graph):
        mean, std = self.gpr.predict(np.array([graph.extract_descriptor()]))
        return mean + self.beta * std

=======
>>>>>>> a4540a56
    def export_json(self, path):
        data = dict()

        networks = []
        for model_id in range(self.model_count - len(self.training_queue)):
            networks.append(self.load_model_by_id(model_id).extract_descriptor().to_json())

        tree = self.search_tree.get_dict()

        # Saving the data to file.
        data['networks'] = networks
        data['tree'] = tree
        import json
        with open(path, 'w') as fp:
            json.dump(data, fp)


class SearchTree:
    def __init__(self):
        self.root = None
        self.adj_list = {}

    def add_child(self, u, v):
        if u == -1:
            self.root = v
            self.adj_list[v] = []
            return
        if v not in self.adj_list[u]:
            self.adj_list[u].append(v)
        if v not in self.adj_list:
            self.adj_list[v] = []

    def get_dict(self, u=None):
        if u is None:
            return self.get_dict(self.root)
        children = []
        for v in self.adj_list[u]:
            children.append(self.get_dict(v))
        ret = {'name': u, 'children': children}
        return ret


def train(args):
    graph, train_data, test_data, trainer_args, path, metric, loss, verbose = args
    model = graph.produce_model()
    # if path is not None:
    #     plot_model(model, to_file=path, show_shapes=True)
    loss, metric_value = ModelTrainer(model,
                                      train_data,
                                      test_data,
                                      metric,
                                      loss,
                                      verbose).train_model(**trainer_args)
    model.set_weight_to_graph()
    return metric_value, loss, model.graph


def same_graph(des1, des2):
    return edit_distance(des1, des2, 1) == 0<|MERGE_RESOLUTION|>--- conflicted
+++ resolved
@@ -1,18 +1,5 @@
 import os
-<<<<<<< HEAD
-import random
 import time
-
-import torch
-from copy import deepcopy
-from functools import total_ordering
-from queue import PriorityQueue
-
-import numpy as np
-import math
-=======
-import time
->>>>>>> a4540a56
 
 import torch
 
@@ -183,24 +170,17 @@
         # Do the search in current thread.
         try:
             if not self.training_queue:
-<<<<<<< HEAD
-                new_graph, new_father_id = self.maximize_acq(timeout)
-=======
                 new_graph, new_father_id = self.bo.optimize_acq(self.search_tree.adj_list.keys(),
                                                                 self.descriptors,
                                                                 timeout)
->>>>>>> a4540a56
                 new_model_id = self.model_count
                 self.model_count += 1
                 self.training_queue.append((new_graph, new_father_id, new_model_id))
                 self.descriptors.append(new_graph.extract_descriptor())
-<<<<<<< HEAD
-=======
 
                 if self.verbose:
                     print('Father ID: ', new_father_id)
                     print(new_graph.operation_history)
->>>>>>> a4540a56
             remaining_time = timeout - (time.time() - start_time)
             if remaining_time > 0:
                 metric_value, loss, graph = train_results.get(timeout=remaining_time)[0]
@@ -228,68 +208,6 @@
         pickle_to_file(self, os.path.join(self.path, 'searcher'))
         self.export_json(os.path.join(self.path, 'history.json'))
 
-<<<<<<< HEAD
-    def maximize_acq(self, timeout):
-        start_time = time.time()
-        model_ids = self.search_tree.adj_list.keys()
-        target_graph = None
-        father_id = None
-        descriptors = deepcopy(self.descriptors)
-
-        # Initialize the priority queue.
-        pq = PriorityQueue()
-        temp_list = []
-        for model_id in model_ids:
-            metric_value = self.get_metric_value_by_id(model_id)
-            temp_list.append((metric_value, model_id))
-        temp_list = sorted(temp_list)
-        for metric_value, model_id in temp_list:
-            graph = self.load_model_by_id(model_id)
-            graph.clear_operation_history()
-            pq.put(Elem(metric_value, model_id, graph))
-
-        t = 1.0
-        t_min = self.t_min
-        alpha = 0.9
-        max_acq = -1
-        remaining_time = timeout - (time.time() - start_time)
-        while not pq.empty() and t > t_min and remaining_time > 0:
-            elem = pq.get()
-            temp_exp = min((elem.metric_value - max_acq) / t, 709.0)
-            ap = math.exp(temp_exp)
-            if ap > random.uniform(0, 1):
-                graphs = transform(elem.graph)
-
-                for temp_graph in graphs:
-                    if contain(descriptors, temp_graph.extract_descriptor()):
-                        continue
-
-                    temp_acq_value = self.acq(temp_graph)
-                    pq.put(Elem(temp_acq_value, elem.father_id, temp_graph))
-                    descriptors.append(temp_graph.extract_descriptor())
-                    if temp_acq_value > max_acq:
-                        max_acq = temp_acq_value
-                        father_id = elem.father_id
-                        target_graph = temp_graph
-            t *= alpha
-            remaining_time = timeout - (time.time() - start_time)
-
-        if remaining_time < 0:
-            raise TimeoutError
-        nm_graph = self.load_model_by_id(father_id)
-        if self.verbose:
-            print('Father ID: ', father_id)
-            print(target_graph.operation_history)
-        for args in target_graph.operation_history:
-            getattr(nm_graph, args[0])(*list(args[1:]))
-        return nm_graph, father_id
-
-    def acq(self, graph):
-        mean, std = self.gpr.predict(np.array([graph.extract_descriptor()]))
-        return mean + self.beta * std
-
-=======
->>>>>>> a4540a56
     def export_json(self, path):
         data = dict()
 

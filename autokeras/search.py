--- conflicted
+++ resolved
@@ -4,14 +4,11 @@
 import re
 import sys
 import time
-from datetime import datetime
-from abc import abstractmethod
-
 import torch
 import torch.multiprocessing as mp
-import logging
-
-
+
+
+from abc import abstractmethod
 from datetime import datetime
 from autokeras.bayesian import BayesianOptimizer
 from autokeras.constant import Constant
@@ -188,10 +185,7 @@
             raise TimeoutError from e
         except Exception as exp:
             logging.warning("Exception faced at mp_search : {0}".format(str(exp)))
-<<<<<<< HEAD
             pass
-=======
->>>>>>> 2d03eff3
         finally:
             # terminate and join the subprocess to prevent any resource leak
             p.terminate()
@@ -214,12 +208,8 @@
         except TimeoutError as e:
             raise TimeoutError from e
         except Exception as exp:
-<<<<<<< HEAD
-            logging.warning("Exception faced at mp_search : {0}".format(str(exp)))
+            logging.warning("Exception faced at sp_search : {0}".format(str(exp)))
             pass
-=======
-            logging.warning("Exception faced at sp_search : {0}".format(str(exp)))
->>>>>>> 2d03eff3
 
     def _search_common(self, mp_queue=None):
         search_results = []
@@ -380,7 +370,4 @@
         logging.warning("Exception occurred at train() : {0}".format(str(exp)))
         if verbose:
             print("Exception occurred at train() : {0}".format(str(exp)))
-<<<<<<< HEAD
         sys.exc_clear()
-=======
->>>>>>> 2d03eff3

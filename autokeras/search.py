import os
import queue
import re
import time
import torch
import torch.multiprocessing as mp

from autokeras.bayesian import edit_distance, BayesianOptimizer
from autokeras.constant import Constant
from autokeras.nn.generator import CnnGenerator, MlpGenerator
from autokeras.net_transformer import default_transform
from autokeras.nn.model_trainer import ModelTrainer
from autokeras.utils import pickle_to_file, pickle_from_file, verbose_print, get_system


class Searcher:
    """Base class of all searcher classes.

    This class is the base class of all searcher classes,
    every searcher class can override its search function
    to implements its strategy.

    Attributes:
        n_classes: Number of classes in the target classification task.
        input_shape: Arbitrary, although all dimensions in the input shaped must be fixed.
            Use the keyword argument `input_shape` (tuple of integers, does not include the batch axis)
            when using this layer as the first layer in a model.
        verbose: Verbosity mode.
        history: A list that stores the performance of model. Each element in it is a dictionary of 'model_id',
            'loss', and 'metric_value'.
        path: A string. The path to the directory for saving the searcher.
        model_count: An integer. the total number of neural networks in the current searcher.
        descriptors: A dictionary of all the neural network architectures searched.
        trainer_args: A dictionary. The params for the constructor of ModelTrainer.
        default_model_len: An integer. Number of convolutional layers in the initial architecture.
        default_model_width: An integer. The number of filters in each layer in the initial architecture.
        search_tree: The data structure for storing all the searched architectures in tree structure.
        training_queue: A list of the generated architectures to be trained.
        x_queue: A list of trained architectures not updated to the gpr.
        y_queue: A list of trained architecture performances not updated to the gpr.
        beta: A float. The beta in the UCB acquisition function.
        t_min: A float. The minimum temperature during simulated annealing.
    """

    def __init__(self, n_output_node, input_shape, path, metric, loss, generators, verbose,
                 trainer_args=None,
                 default_model_len=Constant.MODEL_LEN,
                 default_model_width=Constant.MODEL_WIDTH,
                 beta=Constant.BETA,
                 kernel_lambda=Constant.KERNEL_LAMBDA,
                 t_min=None):
        """Initialize the BayesianSearcher.

        Args:
            n_output_node: An integer, the number of classes.
            input_shape: A tuple. e.g. (28, 28, 1).
            path: A string. The path to the directory to save the searcher.
            verbose: A boolean. Whether to output the intermediate information to stdout.
            trainer_args: A dictionary. The params for the constructor of ModelTrainer.
            default_model_len: An integer. Number of convolutional layers in the initial architecture.
            default_model_width: An integer. The number of filters in each layer in the initial architecture.
            beta: A float. The beta in the UCB acquisition function.
            kernel_lambda: A float. The balance factor in the neural network kernel.
            t_min: A float. The minimum temperature during simulated annealing.
        """
        if trainer_args is None:
            trainer_args = {}
        self.n_classes = n_output_node
        self.input_shape = input_shape
        self.verbose = verbose
        self.history = []
        self.metric = metric
        self.loss = loss
        self.path = path
        self.generators = generators
        self.model_count = 0
        self.descriptors = []
        self.trainer_args = trainer_args
        self.default_model_len = default_model_len
        self.default_model_width = default_model_width
        if 'max_iter_num' not in self.trainer_args:
            self.trainer_args['max_iter_num'] = Constant.SEARCH_MAX_ITER

        self.search_tree = SearchTree()
        self.training_queue = []
        self.x_queue = []
        self.y_queue = []
        if t_min is None:
            t_min = Constant.T_MIN
        self.bo = BayesianOptimizer(self, t_min, metric, kernel_lambda, beta)

    def load_model_by_id(self, model_id):
        return pickle_from_file(os.path.join(self.path, str(model_id) + '.graph'))

    def load_best_model(self):
        return self.load_model_by_id(self.get_best_model_id())

    def get_metric_value_by_id(self, model_id):
        for item in self.history:
            if item['model_id'] == model_id:
                return item['metric_value']
        return None

    def get_best_model_id(self):
        if self.metric.higher_better():
            return max(self.history, key=lambda x: x['metric_value'])['model_id']
        return min(self.history, key=lambda x: x['metric_value'])['model_id']

    def replace_model(self, graph, model_id):
        pickle_to_file(graph, os.path.join(self.path, str(model_id) + '.graph'))

    def add_model(self, metric_value, loss, graph, model_id):
        if self.verbose:
            print('\nSaving model.')

        pickle_to_file(graph, os.path.join(self.path, str(model_id) + '.graph'))

        # Update best_model text file
        ret = {'model_id': model_id, 'loss': loss, 'metric_value': metric_value}
        self.history.append(ret)
        if model_id == self.get_best_model_id():
            file = open(os.path.join(self.path, 'best_model.txt'), 'w')
            file.write('best model: ' + str(model_id))
            file.close()

        if self.verbose:
            idx = ['model_id', 'loss', 'metric_value']
            header = ['Model ID', 'Loss', 'Metric Value']
            line = '|'.join(x.center(24) for x in header)
            print('+' + '-' * len(line) + '+')
            print('|' + line + '|')

            if self.history:
                r = self.history[-1]
                print('+' + '-' * len(line) + '+')
                line = '|'.join(str(r[x]).center(24) for x in idx)
                print('|' + line + '|')
            print('+' + '-' * len(line) + '+')

        descriptor = graph.extract_descriptor()
        self.x_queue.append(descriptor)
        self.y_queue.append(metric_value)

        return ret

    def init_search(self):
        if self.verbose:
            print('\nInitializing search.')
        graph, model_id = None, None
        for generator in self.generators:
            graph = generator(self.n_classes, self.input_shape).\
                generate(self.default_model_len, self.default_model_width)
            model_id = self.model_count
            self.model_count += 1
            self.training_queue.append((graph, -1, model_id))
            self.descriptors.append(graph.extract_descriptor())
        if graph is not None and model_id is not None:
            for child_graph in default_transform(graph):
                child_id = self.model_count
                self.model_count += 1
                self.training_queue.append((child_graph, model_id, child_id))
                self.descriptors.append(child_graph.extract_descriptor())
        if self.verbose:
            print('Initialization finished.')

    def search(self, train_data, test_data, timeout=60 * 60 * 24):
        start_time = time.time()
        torch.cuda.empty_cache()
        if not self.history:
            self.init_search()

        # Start the new process for training.
        graph, father_id, model_id = self.training_queue.pop(0)
        if self.verbose:
            print('\n')
            print('+' + '-' * 46 + '+')
            print('|' + 'Training model {}'.format(model_id).center(46) + '|')
            print('+' + '-' * 46 + '+')
<<<<<<< HEAD
        ctx = mp.get_context('fork')
        q = ctx.Queue()
        p = ctx.Process(target=train, args=(q,(graph, train_data, test_data, self.trainer_args,
                                            os.path.join(self.path, str(model_id) + '.png'),
                                            self.metric, self.loss, self.verbose)))
=======
        # Temporary solution to support GOOGLE Colab
        if get_system() == Constant.SYS_GOOGLE_COLAB:
            ctx = mp.get_context('fork')
        else:
            ctx = mp.get_context('spawn')
        q = ctx.Queue()
        p = ctx.Process(target=train, args=(q, (graph, train_data, test_data, self.trainer_args,
                                                self.metric, self.loss, self.verbose, self.path)))
>>>>>>> e70a1e3f
        try:
            p.start()
            # Do the search in current thread.
            searched = False
            new_graph = None
            new_father_id = None
            if not self.training_queue:
                searched = True

                while new_father_id is None:
                    remaining_time = timeout - (time.time() - start_time)
                    new_graph, new_father_id = self.bo.optimize_acq(self.search_tree.adj_list.keys(),
                                                                    self.descriptors,
                                                                    remaining_time)
                new_model_id = self.model_count
                self.model_count += 1
                self.training_queue.append((new_graph, new_father_id, new_model_id))
                self.descriptors.append(new_graph.extract_descriptor())

            remaining_time = timeout - (time.time() - start_time)
            if remaining_time <= 0:
                raise TimeoutError
            metric_value, loss, graph = q.get(timeout=remaining_time)

            if self.verbose and searched:
                verbose_print(new_father_id, new_graph)

            self.add_model(metric_value, loss, graph, model_id)
            self.search_tree.add_child(father_id, model_id)
            self.bo.fit(self.x_queue, self.y_queue)
            self.x_queue = []
            self.y_queue = []

            self.export_json(os.path.join(self.path, 'history.json'))

<<<<<<< HEAD
        except (ctx.TimeoutError, TimeoutError) as e:
=======
        except (TimeoutError, queue.Empty) as e:
>>>>>>> e70a1e3f
            raise TimeoutError from e
        except RuntimeError as e:
            if not re.search('out of memory', str(e)):
                raise e
            if self.verbose:
                print('\nCurrent model size is too big. Discontinuing training this model to search for other models.')
            Constant.MAX_MODEL_SIZE = graph.size() - 1
            return
        finally:
            # terminate and join the subprocess to prevent any resource leak
            p.terminate()
            p.join()

    def export_json(self, path):
        data = dict()

        networks = []
        for model_id in range(self.model_count - len(self.training_queue)):
            networks.append(self.load_model_by_id(model_id).extract_descriptor().to_json())

        tree = self.search_tree.get_dict()

        # Saving the data to file.
        data['networks'] = networks
        data['tree'] = tree
        import json
        with open(path, 'w') as fp:
            json.dump(data, fp)


class SearchTree:
    def __init__(self):
        self.root = None
        self.adj_list = {}

    def add_child(self, u, v):
        if u == -1:
            self.root = v
            self.adj_list[v] = []
            return
        if v not in self.adj_list[u]:
            self.adj_list[u].append(v)
        if v not in self.adj_list:
            self.adj_list[v] = []

    def get_dict(self, u=None):
        if u is None:
            return self.get_dict(self.root)
        children = []
        for v in self.adj_list[u]:
            children.append(self.get_dict(v))
        ret = {'name': u, 'children': children}
        return ret


def train(q, args):
<<<<<<< HEAD
    graph, train_data, test_data, trainer_args, path, metric, loss, verbose = args
=======
    graph, train_data, test_data, trainer_args, metric, loss, verbose, path = args
>>>>>>> e70a1e3f
    model = graph.produce_model()
    # if path is not None:
    #     plot_model(model, to_file=path, show_shapes=True)
    loss, metric_value = ModelTrainer(model=model,
                                      path=path,
                                      train_data=train_data,
                                      test_data=test_data,
                                      metric=metric,
                                      loss_function=loss,
                                      verbose=verbose).train_model(**trainer_args)
    model.set_weight_to_graph()
    if q:
        q.put((metric_value, loss, model.graph))
    else:
        return metric_value, loss, model.graph
    # return metric_value, loss, model.graph


def same_graph(des1, des2):
    return edit_distance(des1, des2, 1) == 0<|MERGE_RESOLUTION|>--- conflicted
+++ resolved
@@ -176,13 +176,6 @@
             print('+' + '-' * 46 + '+')
             print('|' + 'Training model {}'.format(model_id).center(46) + '|')
             print('+' + '-' * 46 + '+')
-<<<<<<< HEAD
-        ctx = mp.get_context('fork')
-        q = ctx.Queue()
-        p = ctx.Process(target=train, args=(q,(graph, train_data, test_data, self.trainer_args,
-                                            os.path.join(self.path, str(model_id) + '.png'),
-                                            self.metric, self.loss, self.verbose)))
-=======
         # Temporary solution to support GOOGLE Colab
         if get_system() == Constant.SYS_GOOGLE_COLAB:
             ctx = mp.get_context('fork')
@@ -191,7 +184,6 @@
         q = ctx.Queue()
         p = ctx.Process(target=train, args=(q, (graph, train_data, test_data, self.trainer_args,
                                                 self.metric, self.loss, self.verbose, self.path)))
->>>>>>> e70a1e3f
         try:
             p.start()
             # Do the search in current thread.
@@ -227,11 +219,7 @@
 
             self.export_json(os.path.join(self.path, 'history.json'))
 
-<<<<<<< HEAD
-        except (ctx.TimeoutError, TimeoutError) as e:
-=======
         except (TimeoutError, queue.Empty) as e:
->>>>>>> e70a1e3f
             raise TimeoutError from e
         except RuntimeError as e:
             if not re.search('out of memory', str(e)):
@@ -288,11 +276,7 @@
 
 
 def train(q, args):
-<<<<<<< HEAD
-    graph, train_data, test_data, trainer_args, path, metric, loss, verbose = args
-=======
     graph, train_data, test_data, trainer_args, metric, loss, verbose, path = args
->>>>>>> e70a1e3f
     model = graph.produce_model()
     # if path is not None:
     #     plot_model(model, to_file=path, show_shapes=True)

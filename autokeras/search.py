import os
import random
import torch
from copy import deepcopy
from functools import total_ordering
from queue import PriorityQueue

import numpy as np
import math

# from keras.utils import plot_model

from autokeras.constant import Constant
from autokeras.bayesian import IncrementalGaussianProcess, edit_distance
from autokeras.generator import DefaultClassifierGenerator
from autokeras.net_transformer import transform, default_transform
from autokeras.utils import ModelTrainer, pickle_to_file, pickle_from_file

import multiprocessing


def contain(descriptors, target_descriptor):
    for descriptor in descriptors:
        if edit_distance(descriptor, target_descriptor, 1) < 1e-5:
            return True
    return False


class BayesianSearcher:
    """Base class of all searcher classes.

    This class is the base class of all searcher classes,
    every searcher class can override its search function
    to implements its strategy.

    Attributes:
        n_classes: Number of classes in the traget classification task.
        input_shape: Arbitrary, although all dimensions in the input shaped must be fixed.
            Use the keyword argument `input_shape` (tuple of integers, does not include the batch axis)
            when using this layer as the first layer in a model.
        verbose: Verbosity mode.
        history: A list that stores the performance of model. Each element in it is a dictionary of 'model_id',
            'loss', and 'metric_value'.
        path: A string. The path to the directory for saving the searcher.
        model_count: An integer. the total number of neural networks in the current searcher.
        descriptors: A dictionary of all the neural network architectures searched.
        trainer_args: A dictionary. The params for the constructor of ModelTrainer.
        default_model_len: An integer. Number of convolutional layers in the initial architecture.
        default_model_width: An integer. The number of filters in each layer in the initial architecture.
        gpr: A GaussianProcessRegressor for bayesian optimization.
        search_tree: The data structure for storing all the searched architectures in tree structure.
        training_queue: A list of the generated architectures to be trained.
        x_queue: A list of trained architectures not updated to the gpr.
        y_queue: A list of trained architecture performances not updated to the gpr.
        beta: A float. The beta in the UCB acquisition function.
        t_min: A float. The minimum temperature during simulated annealing.
    """

    def __init__(self, n_classes, input_shape, path, metric, verbose,
                 trainer_args=None,
                 default_model_len=Constant.MODEL_LEN,
                 default_model_width=Constant.MODEL_WIDTH,
                 beta=Constant.BETA,
                 kernel_lambda=Constant.KERNEL_LAMBDA,
                 t_min=None):
        """Initialize the BayesianSearcher.

        Args:
            n_classes: An integer, the number of classes.
            input_shape: A tuple. e.g. (28, 28, 1).
            path: A string. The path to the directory to save the searcher.
            verbose: A boolean. Whether to output the intermediate information to stdout.
            trainer_args: A dictionary. The params for the constructor of ModelTrainer.
            default_model_len: An integer. Number of convolutional layers in the initial architecture.
            default_model_width: An integer. The number of filters in each layer in the initial architecture.
            beta: A float. The beta in the UCB acquisition function.
            kernel_lambda: A float. The balance factor in the neural network kernel.
            t_min: A float. The minimum temperature during simulated annealing.
        """
        if trainer_args is None:
            trainer_args = {}
        self.n_classes = n_classes
        self.input_shape = input_shape
        self.verbose = verbose
        self.history = []
        self.metric = metric
        self.path = path
        self.model_count = 0
        self.descriptors = []
        self.trainer_args = trainer_args
        self.default_model_len = default_model_len
        self.default_model_width = default_model_width
        if 'max_iter_num' not in self.trainer_args:
            self.trainer_args['max_iter_num'] = Constant.SEARCH_MAX_ITER

        self.gpr = IncrementalGaussianProcess(kernel_lambda)
        self.search_tree = SearchTree()
        self.training_queue = []
        self.x_queue = []
        self.y_queue = []
        self.beta = beta
        if t_min is None:
            t_min = Constant.T_MIN
        self.t_min = t_min

    def load_model_by_id(self, model_id):
        return pickle_from_file(os.path.join(self.path, str(model_id) + '.h5'))

    def load_best_model(self):
        return self.load_model_by_id(self.get_best_model_id())

    def get_metric_value_by_id(self, model_id):
        for item in self.history:
            if item['model_id'] == model_id:
                return item['metric_value']
        return None

    def get_best_model_id(self):
        return max(self.history, key=lambda x: x['metric_value'])['model_id']

    def replace_model(self, graph, model_id):
        pickle_to_file(graph, os.path.join(self.path, str(model_id) + '.h5'))

    def add_model(self, metric_value, loss, graph, model_id):
        if self.verbose:
            print('Saving model.')

        pickle_to_file(graph, os.path.join(self.path, str(model_id) + '.h5'))

        # Update best_model text file

        if self.verbose:
            print('Model ID:', model_id)
            print('Loss:', loss)
            print('Metric Value:', metric_value)

        ret = {'model_id': model_id, 'loss': loss, 'metric_value': metric_value}
        self.history.append(ret)
        if model_id == self.get_best_model_id():
            file = open(os.path.join(self.path, 'best_model.txt'), 'w')
            file.write('best model: ' + str(model_id))
            file.close()

        descriptor = graph.extract_descriptor()
        self.x_queue.append(descriptor)
        self.y_queue.append(metric_value)

        return ret

    def init_search(self):
        if self.verbose:
            print('Initializing search.')
        graph = DefaultClassifierGenerator(self.n_classes,
                                           self.input_shape).generate(self.default_model_len,
                                                                      self.default_model_width)
        model_id = self.model_count
        self.model_count += 1
        self.training_queue.append((graph, -1, model_id))
        self.descriptors.append(graph.extract_descriptor())
        for child_graph in default_transform(graph):
            child_id = self.model_count
            self.model_count += 1
            self.training_queue.append((child_graph, model_id, child_id))
            self.descriptors.append(child_graph.extract_descriptor())
        if self.verbose:
            print('Initialization finished.')

    def search(self, train_data, test_data):
        torch.cuda.empty_cache()
        if not self.history:
            self.init_search()

        # Start the new process for training.
        graph, father_id, model_id = self.training_queue.pop(0)
        if self.verbose:
            print('Training model ', model_id)
        multiprocessing.set_start_method('spawn', force=True)
        pool = multiprocessing.Pool(1)
        train_results = pool.map_async(train, [(graph, train_data, test_data, self.trainer_args,
                                                os.path.join(self.path, str(model_id) + '.png'),
                                                self.metric, self.verbose)])

        # Do the search in current thread.
        if not self.training_queue:
            new_graph, new_father_id = self.maximize_acq()
            new_model_id = self.model_count
            self.model_count += 1
            self.training_queue.append((new_graph, new_father_id, new_model_id))
<<<<<<< HEAD
            descriptor = new_graph.extract_descriptor()
            self.descriptors.append(descriptor)
        try:
            accuracy, loss, graph = train_results.get(timeout)[0]
        except multiprocessing.TimeoutError as e:
            # if no model found in the time limit, raise TimeoutError
            if self.model_count == 0:
                # convert multiprocessing.TimeoutError to builtin TimeoutError for ux
                raise TimeoutError("search Timeout") from e
            # else return the result found in the time limit
            else:
                return
        finally:
            # terminate and join the subprocess to prevent any resource leak
            pool.terminate()
            pool.join()

        self.add_model(accuracy, loss, graph, model_id)
=======
            self.descriptors.append(new_graph.extract_descriptor())

        metric_value, loss, graph = train_results.get()[0]
        pool.terminate()
        pool.join()
        self.add_model(metric_value, loss, graph, model_id)
>>>>>>> 9d46da2c
        self.search_tree.add_child(father_id, model_id)
        self.gpr.fit(self.x_queue, self.y_queue)
        self.x_queue = []
        self.y_queue = []

        pickle_to_file(self, os.path.join(self.path, 'searcher'))
        self.export_json(os.path.join(self.path, 'history.json'))

    def maximize_acq(self):
        model_ids = self.search_tree.adj_list.keys()
        target_graph = None
        father_id = None
        descriptors = deepcopy(self.descriptors)

        # Initialize the priority queue.
        pq = PriorityQueue()
        temp_list = []
        for model_id in model_ids:
            metric_value = self.get_metric_value_by_id(model_id)
            temp_list.append((metric_value, model_id))
        temp_list = sorted(temp_list)
        for metric_value, model_id in temp_list:
            graph = self.load_model_by_id(model_id)
            graph.clear_operation_history()
            pq.put(Elem(metric_value, model_id, graph))

        t = 1.0
        t_min = self.t_min
        alpha = 0.9
        max_acq = -1
        while not pq.empty() and t > t_min:
            elem = pq.get()
            temp_exp = min((elem.metric_value - max_acq) / t, 709.0)
            ap = math.exp(temp_exp)
            if ap > random.uniform(0, 1):
                graphs = transform(elem.graph)

                for temp_graph in graphs:
                    if contain(descriptors, temp_graph.extract_descriptor()):
                        continue

                    temp_acq_value = self.acq(temp_graph)
                    pq.put(Elem(temp_acq_value, elem.father_id, temp_graph))
                    descriptors.append(temp_graph.extract_descriptor())
                    if temp_acq_value > max_acq:
                        max_acq = temp_acq_value
                        father_id = elem.father_id
                        target_graph = temp_graph
            t *= alpha

        nm_graph = self.load_model_by_id(father_id)
        if self.verbose:
            print('Father ID: ', father_id)
            print(target_graph.operation_history)
        for args in target_graph.operation_history:
            getattr(nm_graph, args[0])(*list(args[1:]))
        return nm_graph, father_id

    def acq(self, graph):
        mean, std = self.gpr.predict(np.array([graph.extract_descriptor()]))
        return mean + self.beta * std

    def export_json(self, path):
        data = dict()

        networks = []
        for model_id in range(self.model_count - len(self.training_queue)):
            networks.append(self.load_model_by_id(model_id).extract_descriptor().to_json())

        tree = self.search_tree.get_dict()

        # Saving the data to file.
        data['networks'] = networks
        data['tree'] = tree
        import json
        with open(path, 'w') as fp:
            json.dump(data, fp)


class SearchTree:
    def __init__(self):
        self.root = None
        self.adj_list = {}

    def add_child(self, u, v):
        if u == -1:
            self.root = v
            self.adj_list[v] = []
            return
        if v not in self.adj_list[u]:
            self.adj_list[u].append(v)
        if v not in self.adj_list:
            self.adj_list[v] = []

    def get_leaves(self):
        ret = []
        for key, value in self.adj_list.items():
            if not value:
                ret.append(key)
        return ret

    def get_dict(self, u=None):
        if u is None:
            return self.get_dict(self.root)
        children = []
        for v in self.adj_list[u]:
            children.append(self.get_dict(v))
        ret = {'name': u, 'children': children}
        return ret


@total_ordering
class Elem:
    def __init__(self, metric_value, father_id, graph):
        self.father_id = father_id
        self.graph = graph
        self.metric_value = metric_value

    def __eq__(self, other):
        return self.metric_value == other.metric_value

    def __lt__(self, other):
        return self.metric_value < other.metric_value


def train(args):
    graph, train_data, test_data, trainer_args, path, metric, verbose = args
    model = graph.produce_model()
    # if path is not None:
    #     plot_model(model, to_file=path, show_shapes=True)
    loss, metric_value = ModelTrainer(model,
                                      train_data,
                                      test_data,
                                      metric,
                                      verbose).train_model(**trainer_args)
    model.set_weight_to_graph()
    return metric_value, loss, model.graph


def same_graph(des1, des2):
    return edit_distance(des1, des2, 1) == 0<|MERGE_RESOLUTION|>--- conflicted
+++ resolved
@@ -165,7 +165,7 @@
         if self.verbose:
             print('Initialization finished.')
 
-    def search(self, train_data, test_data):
+    def search(self, train_data, test_data, timeout):
         torch.cuda.empty_cache()
         if not self.history:
             self.init_search()
@@ -186,11 +186,9 @@
             new_model_id = self.model_count
             self.model_count += 1
             self.training_queue.append((new_graph, new_father_id, new_model_id))
-<<<<<<< HEAD
-            descriptor = new_graph.extract_descriptor()
-            self.descriptors.append(descriptor)
+            self.descriptors.append(new_graph.extract_descriptor())
         try:
-            accuracy, loss, graph = train_results.get(timeout)[0]
+            metric_value, loss, graph = train_results.get(timeout)[0]
         except multiprocessing.TimeoutError as e:
             # if no model found in the time limit, raise TimeoutError
             if self.model_count == 0:
@@ -204,15 +202,7 @@
             pool.terminate()
             pool.join()
 
-        self.add_model(accuracy, loss, graph, model_id)
-=======
-            self.descriptors.append(new_graph.extract_descriptor())
-
-        metric_value, loss, graph = train_results.get()[0]
-        pool.terminate()
-        pool.join()
         self.add_model(metric_value, loss, graph, model_id)
->>>>>>> 9d46da2c
         self.search_tree.add_child(father_id, model_id)
         self.gpr.fit(self.x_queue, self.y_queue)
         self.x_queue = []

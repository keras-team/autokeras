import os
import re
import time
import torch
import torch.multiprocessing as mp

from autokeras.bayesian import edit_distance, BayesianOptimizer
from autokeras.constant import Constant
from autokeras.nn.generator import CnnGenerator
from autokeras.nn.model_trainer import ModelTrainer
from autokeras.net_transformer import default_transform
from autokeras.utils import pickle_to_file, pickle_from_file, verbose_print


class Searcher:
    """Base class of all searcher classes.

    This class is the base class of all searcher classes,
    every searcher class can override its search function
    to implements its strategy.

    Attributes:
        n_classes: Number of classes in the target classification task.
        input_shape: Arbitrary, although all dimensions in the input shaped must be fixed.
            Use the keyword argument `input_shape` (tuple of integers, does not include the batch axis)
            when using this layer as the first layer in a model.
        verbose: Verbosity mode.
        history: A list that stores the performance of model. Each element in it is a dictionary of 'model_id',
            'loss', and 'metric_value'.
        path: A string. The path to the directory for saving the searcher.
        model_count: An integer. the total number of neural networks in the current searcher.
        descriptors: A dictionary of all the neural network architectures searched.
        trainer_args: A dictionary. The params for the constructor of ModelTrainer.
        default_model_len: An integer. Number of convolutional layers in the initial architecture.
        default_model_width: An integer. The number of filters in each layer in the initial architecture.
        search_tree: The data structure for storing all the searched architectures in tree structure.
        training_queue: A list of the generated architectures to be trained.
        x_queue: A list of trained architectures not updated to the gpr.
        y_queue: A list of trained architecture performances not updated to the gpr.
        beta: A float. The beta in the UCB acquisition function.
        t_min: A float. The minimum temperature during simulated annealing.
    """

    def __init__(self, n_output_node, input_shape, path, metric, loss, verbose,
                 trainer_args=None,
                 default_model_len=Constant.MODEL_LEN,
                 default_model_width=Constant.MODEL_WIDTH,
                 beta=Constant.BETA,
                 kernel_lambda=Constant.KERNEL_LAMBDA,
                 t_min=None):
        """Initialize the BayesianSearcher.

        Args:
            n_output_node: An integer, the number of classes.
            input_shape: A tuple. e.g. (28, 28, 1).
            path: A string. The path to the directory to save the searcher.
            verbose: A boolean. Whether to output the intermediate information to stdout.
            trainer_args: A dictionary. The params for the constructor of ModelTrainer.
            default_model_len: An integer. Number of convolutional layers in the initial architecture.
            default_model_width: An integer. The number of filters in each layer in the initial architecture.
            beta: A float. The beta in the UCB acquisition function.
            kernel_lambda: A float. The balance factor in the neural network kernel.
            t_min: A float. The minimum temperature during simulated annealing.
        """
        if trainer_args is None:
            trainer_args = {}
        self.n_classes = n_output_node
        self.input_shape = input_shape
        self.verbose = verbose
        self.history = []
        self.metric = metric
        self.loss = loss
        self.path = path
        self.model_count = 0
        self.descriptors = []
        self.trainer_args = trainer_args
        self.default_model_len = default_model_len
        self.default_model_width = default_model_width
        if 'max_iter_num' not in self.trainer_args:
            self.trainer_args['max_iter_num'] = Constant.SEARCH_MAX_ITER

        self.search_tree = SearchTree()
        self.training_queue = []
        self.x_queue = []
        self.y_queue = []
        if t_min is None:
            t_min = Constant.T_MIN
        self.bo = BayesianOptimizer(self, t_min, metric, kernel_lambda, beta)

    def load_model_by_id(self, model_id):
        return pickle_from_file(os.path.join(self.path, str(model_id) + '.graph'))

    def load_best_model(self):
        return self.load_model_by_id(self.get_best_model_id())

    def get_metric_value_by_id(self, model_id):
        for item in self.history:
            if item['model_id'] == model_id:
                return item['metric_value']
        return None

    def get_best_model_id(self):
        if self.metric.higher_better():
            return max(self.history, key=lambda x: x['metric_value'])['model_id']
        return min(self.history, key=lambda x: x['metric_value'])['model_id']

    def replace_model(self, graph, model_id):
        pickle_to_file(graph, os.path.join(self.path, str(model_id) + '.graph'))

    def add_model(self, metric_value, loss, graph, model_id):
        if self.verbose:
            print('\nSaving model.')

        pickle_to_file(graph, os.path.join(self.path, str(model_id) + '.graph'))

        # Update best_model text file
        ret = {'model_id': model_id, 'loss': loss, 'metric_value': metric_value}
        self.history.append(ret)
        if model_id == self.get_best_model_id():
            file = open(os.path.join(self.path, 'best_model.txt'), 'w')
            file.write('best model: ' + str(model_id))
            file.close()

        if self.verbose:
            idx = ['model_id', 'loss', 'metric_value']
            header = ['Model ID', 'Loss', 'Metric Value']
            line = '|'.join(x.center(24) for x in header)
            print('+' + '-' * len(line) + '+')
            print('|' + line + '|')

            if self.history:
                r = self.history[-1]
                print('+' + '-' * len(line) + '+')
                line = '|'.join(str(r[x]).center(24) for x in idx)
                print('|' + line + '|')
            print('+' + '-' * len(line) + '+')

        descriptor = graph.extract_descriptor()
        self.x_queue.append(descriptor)
        self.y_queue.append(metric_value)

        return ret

    def init_search(self):
        if self.verbose:
            print('\nInitializing search.')
        graph = CnnGenerator(self.n_classes,
                             self.input_shape).generate(self.default_model_len,
                                                        self.default_model_width)
        model_id = self.model_count
        self.model_count += 1
        self.training_queue.append((graph, -1, model_id))
        self.descriptors.append(graph.extract_descriptor())
        for child_graph in default_transform(graph):
            child_id = self.model_count
            self.model_count += 1
            self.training_queue.append((child_graph, model_id, child_id))
            self.descriptors.append(child_graph.extract_descriptor())
        if self.verbose:
            print('Initialization finished.')

    def search(self, train_data, test_data, timeout=60 * 60 * 24):
        start_time = time.time()
        torch.cuda.empty_cache()
        if not self.history:
            self.init_search()

        # Start the new process for training.
        graph, father_id, model_id = self.training_queue.pop(0)
        if self.verbose:
            print('\n')
            print('+' + '-' * 46 + '+')
            print('|' + 'Training model {}'.format(model_id).center(46) + '|')
            print('+' + '-' * 46 + '+')
        ctx = mp.get_context('fork')
        q = ctx.Queue()
        p = ctx.Process(target=train, args=(q,(graph, train_data, test_data, self.trainer_args,
                                            os.path.join(self.path, str(model_id) + '.png'),
                                            self.metric, self.loss, self.verbose)))
        try:
<<<<<<< HEAD
            p.start()
=======
            train_results = pool.map_async(train, [(graph, train_data, test_data, self.trainer_args,
                                                    os.path.join(self.path, str(model_id) + '.png'),
                                                    self.metric, self.loss, self.verbose, self.path)])

>>>>>>> c326ed6c
            # Do the search in current thread.
            searched = False
            new_graph = None
            new_father_id = None
            if not self.training_queue:
                searched = True

                while new_father_id is None:
                    remaining_time = timeout - (time.time() - start_time)
                    new_graph, new_father_id = self.bo.optimize_acq(self.search_tree.adj_list.keys(),
                                                                    self.descriptors,
                                                                    remaining_time)
                new_model_id = self.model_count
                self.model_count += 1
                self.training_queue.append((new_graph, new_father_id, new_model_id))
                self.descriptors.append(new_graph.extract_descriptor())

            remaining_time = timeout - (time.time() - start_time)
            if remaining_time <= 0:
                raise TimeoutError
            metric_value, loss, graph = q.get(timeout=remaining_time)

            if self.verbose and searched:
                verbose_print(new_father_id, new_graph)

            self.add_model(metric_value, loss, graph, model_id)
            self.search_tree.add_child(father_id, model_id)
            self.bo.fit(self.x_queue, self.y_queue)
            self.x_queue = []
            self.y_queue = []

            pickle_to_file(self, os.path.join(self.path, 'searcher'))
            self.export_json(os.path.join(self.path, 'history.json'))

        except (ctx.TimeoutError, TimeoutError) as e:
            raise TimeoutError from e
        except RuntimeError as e:
            if not re.search('out of memory', str(e)):
                raise e
            if self.verbose:
                print('\nCurrent model size is too big. Discontinuing training this model to search for other models.')
            Constant.MAX_MODEL_SIZE = graph.size() - 1
            return
        finally:
            # terminate and join the subprocess to prevent any resource leak
            p.terminate()
            p.join()

    def export_json(self, path):
        data = dict()

        networks = []
        for model_id in range(self.model_count - len(self.training_queue)):
            networks.append(self.load_model_by_id(model_id).extract_descriptor().to_json())

        tree = self.search_tree.get_dict()

        # Saving the data to file.
        data['networks'] = networks
        data['tree'] = tree
        import json
        with open(path, 'w') as fp:
            json.dump(data, fp)


class SearchTree:
    def __init__(self):
        self.root = None
        self.adj_list = {}

    def add_child(self, u, v):
        if u == -1:
            self.root = v
            self.adj_list[v] = []
            return
        if v not in self.adj_list[u]:
            self.adj_list[u].append(v)
        if v not in self.adj_list:
            self.adj_list[v] = []

    def get_dict(self, u=None):
        if u is None:
            return self.get_dict(self.root)
        children = []
        for v in self.adj_list[u]:
            children.append(self.get_dict(v))
        ret = {'name': u, 'children': children}
        return ret


<<<<<<< HEAD
def train(q, args):
    graph, train_data, test_data, trainer_args, path, metric, loss, verbose = args
=======
def train(args):
    graph, train_data, test_data, trainer_args, path, metric, loss, verbose, path = args
>>>>>>> c326ed6c
    model = graph.produce_model()
    # if path is not None:
    #     plot_model(model, to_file=path, show_shapes=True)
    loss, metric_value = ModelTrainer(model=model,
                                      path=path,
                                      train_data=train_data,
                                      test_data=test_data,
                                      metric=metric,
                                      loss_function=loss,
                                      verbose=verbose).train_model(**trainer_args)
    model.set_weight_to_graph()
    if q:
        q.put((metric_value, loss, model.graph))
    else:
        return metric_value, loss, model.graph
    # return metric_value, loss, model.graph


def same_graph(des1, des2):
    return edit_distance(des1, des2, 1) == 0<|MERGE_RESOLUTION|>--- conflicted
+++ resolved
@@ -178,14 +178,7 @@
                                             os.path.join(self.path, str(model_id) + '.png'),
                                             self.metric, self.loss, self.verbose)))
         try:
-<<<<<<< HEAD
             p.start()
-=======
-            train_results = pool.map_async(train, [(graph, train_data, test_data, self.trainer_args,
-                                                    os.path.join(self.path, str(model_id) + '.png'),
-                                                    self.metric, self.loss, self.verbose, self.path)])
-
->>>>>>> c326ed6c
             # Do the search in current thread.
             searched = False
             new_graph = None
@@ -276,13 +269,8 @@
         return ret
 
 
-<<<<<<< HEAD
 def train(q, args):
     graph, train_data, test_data, trainer_args, path, metric, loss, verbose = args
-=======
-def train(args):
-    graph, train_data, test_data, trainer_args, path, metric, loss, verbose, path = args
->>>>>>> c326ed6c
     model = graph.produce_model()
     # if path is not None:
     #     plot_model(model, to_file=path, show_shapes=True)

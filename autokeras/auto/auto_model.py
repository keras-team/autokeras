import queue
import kerastuner
import numpy as np
import tensorflow as tf
from tensorflow.python.util import nest

from autokeras.auto import tuner
<<<<<<< HEAD
from autokeras.hypermodel import hyper_block
from autokeras.hypermodel import processor
from autokeras.hypermodel import hyper_node
=======
from autokeras.hypermodel import hyper_block, processor
>>>>>>> b1bfd169
from autokeras.hypermodel import hyper_head
from autokeras import layer_utils
from autokeras import const


class AutoModelBase(kerastuner.HyperModel):
    def __init__(self,
                 inputs,
                 outputs,
                 max_trials=None,
                 directory=None,
                 **kwargs):
        super().__init__(**kwargs)
        self.inputs = layer_utils.format_inputs(inputs)
        self.outputs = layer_utils.format_inputs(outputs)
        self.tuner = None
        self.max_trials = max_trials or const.Constant.NUM_TRIALS
        self.directory = directory or const.Constant.TEMP_DIRECTORY
        self._node_to_id = {}
        self._nodes = []
        self._hypermodels = []
        self._hypermodel_to_id = {}
        self._model_inputs = []
<<<<<<< HEAD
=======
        self._build_network()
>>>>>>> b1bfd169
        self._label_encoders = None

    def build(self, hp):
        real_nodes = {}
        for input_node in self._model_inputs:
            node_id = self._node_to_id[input_node]
            real_nodes[node_id] = input_node.build()
        for hypermodel in self._hypermodels:
            if isinstance(hypermodel, processor.HyperPreprocessor):
                continue
            temp_inputs = [real_nodes[self._node_to_id[input_node]]
                           for input_node in hypermodel.inputs]
            outputs = hypermodel.build(hp,
                                       inputs=temp_inputs)
            outputs = layer_utils.format_inputs(outputs, hypermodel.name)
            for output_node, real_output_node in zip(hypermodel.outputs,
                                                     outputs):
                real_nodes[self._node_to_id[output_node]] = real_output_node
        model = tf.keras.Model(
            [real_nodes[self._node_to_id[input_node]] for input_node in
             self._model_inputs],
            [real_nodes[self._node_to_id[output_node]] for output_node in
             self.outputs])

        return self._compiled(hp, model)

    def _build_network(self):
        self._node_to_id = {}

        # Recursively find all the interested nodes.
        for input_node in self.inputs:
            self._search_network(input_node, self.outputs, set(), set())
        self._nodes = sorted(list(self._node_to_id.keys()),
                             key=lambda x: self._node_to_id[x])

        for node in (self.inputs + self.outputs):
            if node not in self._node_to_id:
                raise ValueError('Inputs and outputs not connected.')

        # Find the hypermodels.
        hypermodels = set()
        for input_node in self._nodes:
            for hypermodel in input_node.out_hypermodels:
                if any([output_node in self._node_to_id
                        for output_node in hypermodel.outputs]):
                    hypermodels.add(hypermodel)

        # Check if all the inputs of the hypermodels are set as inputs.
        for hypermodel in hypermodels:
            for input_node in hypermodel.inputs:
                if input_node not in self._node_to_id:
                    raise ValueError('A required input is missing for HyperModel '
                                     '{name}.'.format(name=hypermodel.name))

        # Calculate the in degree of all the nodes
        in_degree = [0] * len(self._nodes)
        for node_id, node in enumerate(self._nodes):
            in_degree[node_id] = len([
                hypermodel
                for hypermodel in node.in_hypermodels if hypermodel in hypermodels
            ])

        # Add the hypermodels in topological order.
        self._hypermodels = []
        self._hypermodel_to_id = {}
        while len(hypermodels) != 0:
            new_added = []
            for hypermodel in hypermodels:
                if any([in_degree[self._node_to_id[node]]
                        for node in hypermodel.inputs]):
                    continue
                self._add_hypermodel(hypermodel)
                new_added.append(hypermodel)
                for output_node in hypermodel.outputs:
                    if output_node not in self._node_to_id:
                        continue
                    output_node_id = self._node_to_id[output_node]
                    in_degree[output_node_id] -= 1
            for hypermodel in new_added:
                hypermodels.remove(hypermodel)

        # Set the output shape.
        for output_node in self.outputs:
            hypermodel = output_node.in_hypermodels[0]
            hypermodel.output_shape = output_node.shape

        # Find the model input nodes
        for node in self._nodes:
            if self._is_model_inputs(node):
                self._model_inputs.append(node)

        self._model_inputs = sorted(self._model_inputs,
                                    key=lambda x: self._node_to_id[x])

    def _search_network(self, input_node, outputs, in_stack_nodes,
                        visited_nodes):
        visited_nodes.add(input_node)
        in_stack_nodes.add(input_node)

        outputs_reached = False
        if input_node in outputs:
            outputs_reached = True

        for hypermodel in input_node.out_hypermodels:
            for output_node in hypermodel.outputs:
                if output_node in in_stack_nodes:
                    raise ValueError('The network has a cycle.')
                if output_node not in visited_nodes:
                    self._search_network(output_node, outputs, in_stack_nodes,
                                         visited_nodes)
                if output_node in self._node_to_id.keys():
                    outputs_reached = True

        if outputs_reached:
            self._add_node(input_node)

        in_stack_nodes.remove(input_node)

    def _add_hypermodel(self, hypermodel):
        if hypermodel not in self._hypermodels:
            hypermodel_id = len(self._hypermodels)
            self._hypermodel_to_id[hypermodel] = hypermodel_id
            self._hypermodels.append(hypermodel)

    def _add_node(self, input_node):
        if input_node not in self._node_to_id:
            self._node_to_id[input_node] = len(self._node_to_id)

    def fit(self,
            x=None,
            y=None,
            validation_data=None,
            **kwargs):
        """Search for the best model and hyperparameters for the AutoModel.

        It will search for the best model based on the performances on
        validation data.

        Args:
            x: Any type compatible with Keras training x. Training data x.
            y: Any type compatible with Keras training y. Training data y.
            validation_data: Tuple of (val_x, val_y). The same type as x and y.
                Validation set for the search. If not provided, training data will
                be split for validation.
        """
        # Initialize HyperGraph model
        x = layer_utils.format_inputs(x, 'train_x')
        y = layer_utils.format_inputs(y, 'train_y')

        y = self._label_encoding(y)
        # TODO: Set the shapes only if they are not provided by the user when
        #  initiating the HyperHead or Block.
        for y_input, output_node in zip(y, self.outputs):
            if len(y_input.shape) == 1:
                y_input = np.reshape(y_input, y_input.shape + (1,))
            output_node.shape = y_input.shape[1:]
            output_node.in_hypermodels[0].output_shape = output_node.shape

        # Prepare the dataset
        if validation_data is None:
            (x, y), (x_val, y_val) = layer_utils.split_train_to_valid(x, y)
            validation_data = x_val, y_val

        self.preprocess(hp=kerastuner.HyperParameters(),
                        x=x,
                        y=y,
                        validation_data=validation_data)
        self.tuner = tuner.RandomSearch(
            hypermodel=self,
            objective='val_loss',
            max_trials=self.max_trials,
            directory=self.directory)

        # TODO: allow early stop if epochs is not specified.
        self.tuner.search(x=x,
                          y=y,
                          validation_data=validation_data,
                          **kwargs)

    def predict(self, x, **kwargs):
        """Predict the output for a given testing data. """
        x = self.preprocess(self.tuner.get_best_models(1), x)
        y = self.tuner.get_best_models(1)[0].predict(x, **kwargs)
        y = layer_utils.format_inputs(y, self.name)
        y = self._postprocess(y)
        if len(y) == 1:
            y = y[0]
        return y

    def _get_metrics(self):
        metrics = []
        for metrics_list in [output_node.in_hypermodels[0].metrics for
                             output_node in self.outputs
                             if isinstance(output_node.in_hypermodels[0],
                                           hyper_head.HyperHead)]:
            metrics += metrics_list
        return metrics

    def _get_loss(self):
        loss = nest.flatten([output_node.in_hypermodels[0].loss
                             for output_node in self.outputs
                             if isinstance(output_node.in_hypermodels[0],
                                           hyper_head.HyperHead)])
        return loss

    def _compiled(self, hp, model):
        # Specify hyperparameters from compile(...)
        optimizer = hp.Choice('optimizer',
                              ['adam',
                               'adadelta',
                               'sgd'])

        model.compile(optimizer=optimizer,
                      metrics=self._get_metrics(),
                      loss=self._get_loss())

        return model

    def preprocess(self, hp, x, y=None, validation_data=None, *args, **kwargs):
        """Preprocess the data to be ready for the Keras Model.

        Args:
            hp: HyperParameters. Used to build the HyperModel.
            x: Any type compatible with Keras training x. Training data x.
            y: Any type compatible with Keras training y. Training data y.
            validation_data: Tuple of (val_x, val_y). The same type as x and y.
                Validation set for the search.

        Returns:
            A tuple of four preprocessed elements, (x, y, val_x, val_y).

        """
        x, y = self._preprocess(hp, x, y)
        if not y:
            return x
        if not validation_data:
            return x, y
        val_x, val_y = validation_data
        val_x, val_y = self._preprocess(hp, val_x, val_y)
        return x, y, val_x, val_y

    def _preprocess(self, hp, x, y):
        x = layer_utils.format_inputs(x, self.name)
        q = queue.Queue()
        for input_node, data in zip(self.inputs, x):
            q.put((input_node, data))

        new_x = []
        while not q.empty():
            node, data = q.get()
            if self._is_model_inputs(node):
                new_x.append((self._node_to_id[node], data))
                node.shape = data.shape[1:]

            for hypermodel in node.out_hypermodels:
                if isinstance(hypermodel, processor.HyperPreprocessor):
                    q.put((hypermodel.outputs[0],
                           hypermodel.fit_transform(hp, data)))
        # Sort by id.
        new_x = sorted(new_x, key=lambda a: a[0])

        # Remove the id from the list.
        return_x = []
        for node_id, data in new_x:
            self._nodes[node_id].shape = data.shape[1:]
            return_x.append(data)
        return return_x, y

    @staticmethod
    def _is_model_inputs(node):
        for hypermodel in node.in_hypermodels:
            if not isinstance(hypermodel, processor.HyperPreprocessor):
                return False
        for hypermodel in node.out_hypermodels:
            if not isinstance(hypermodel, processor.HyperPreprocessor):
                return True
        return False

    def _label_encoding(self, y):
        self._label_encoders = []
        new_y = []
        for temp_y, output_node in zip(y, self.outputs):
            head = output_node.in_hypermodels[0]
            if (isinstance(head, hyper_head.ClassificationHead) and
                    self._is_label(temp_y)):
                label_encoder = processor.OneHotEncoder()
                label_encoder.fit(y)
                new_y.append(label_encoder.transform(y))
                self._label_encoders.append(label_encoder)
            else:
                new_y.append(temp_y)
                self._label_encoders.append(None)
        return new_y

    def _postprocess(self, y):
        new_y = []
        for temp_y, label_encoder in zip(y, self._label_encoders):
            if label_encoder:
                new_y.append(label_encoder.inverse_transform(temp_y))
            else:
                new_y.append(temp_y)
        return new_y

    @staticmethod
    def _is_label(y):
        return len(y.flatten()) == len(y) and len(set(y.flatten())) > 2

<<<<<<< HEAD

class GraphAutoModel(AutoModelBase):
    """A HyperModel defined by a graph of HyperBlocks.

    GraphAutoModel is a subclass of HyperModel. Besides the HyperModel properties,
    it also has a tuner to tune the HyperModel. The user can use it in a similar
    way to a Keras model since it also has `fit()` and  `predict()` methods.

    The user can specify the high-level neural architecture by connecting the
    HyperBlocks with the functional API, which is the same as
    the Keras functional API.

    Attributes:
        inputs: A list of or a HyperNode instances.
            The input node(s) of the GraphAutoModel.
        outputs: A list of or a HyperNode instances.
            The output node(s) of the GraphAutoModel.
        max_trials: Int. The maximum number of different models to try.
        directory: String. The path to the directory
            for storing the search outputs.
    """

    def __init__(self, *args, **kwargs):
        super(GraphAutoModel, self).__init__(*args, **kwargs)
        self._build_network()


def sw_ratio(temp_x):
    return 0


def meta_model(temp_x, input_node):
    output_node = input_node
    if isinstance(input_node, hyper_node.TextNode):
        if sw_ratio(temp_x) < 1500:
            pass
        else:
            pass
    return output_node

=======
>>>>>>> b1bfd169

class AutoModel(GraphAutoModel):
    """ A HyperModel defined by inputs and outputs.

    AutoModel is a subclass of HyperModel. Besides the HyperModel properties,
    it also has a tuner to tune the HyperModel. The user can use it in a similar
    way to a Keras model since it also has `fit()` and  `predict()` methods.

    The user can specify the inputs and outputs of the AutoModel. It will infer
    the rest of the high-level neural architecture.

    Attributes:
        inputs: A list of or a HyperNode instance.
            The input node(s) of a the AutoModel.
        outputs: A list of or a HyperHead instance.
            The output head(s) of the AutoModel.
        max_trials: Int. The maximum number of different models to try.
        directory: String. The path to a directory for storing the search outputs.
    """

    def __init__(self,
                 inputs,
                 outputs,
                 **kwargs):
        super().__init__(inputs, outputs, **kwargs)

    def fit(self,
            x=None,
            y=None,
            validation_data=None,
            **kwargs):
        inputs = layer_utils.format_inputs(self.inputs)
        outputs = layer_utils.format_inputs(self.outputs)
        middle_nodes = [meta_model(temp_x, input_node)
                        for input_node, temp_x in zip(inputs, x)]

        if len(middle_nodes) > 1:
            output_node = hyper_block.Merge()(middle_nodes)
        else:
            output_node = middle_nodes[0]

        outputs = [output_blocks(output_node)
                   for output_blocks in outputs]

        self._build_network()
        super(AutoModel, self).fit(x=x,
                                   y=y,
                                   validation_data=validation_data,
                                   **kwargs)<|MERGE_RESOLUTION|>--- conflicted
+++ resolved
@@ -5,13 +5,9 @@
 from tensorflow.python.util import nest
 
 from autokeras.auto import tuner
-<<<<<<< HEAD
 from autokeras.hypermodel import hyper_block
 from autokeras.hypermodel import processor
 from autokeras.hypermodel import hyper_node
-=======
-from autokeras.hypermodel import hyper_block, processor
->>>>>>> b1bfd169
 from autokeras.hypermodel import hyper_head
 from autokeras import layer_utils
 from autokeras import const
@@ -35,10 +31,6 @@
         self._hypermodels = []
         self._hypermodel_to_id = {}
         self._model_inputs = []
-<<<<<<< HEAD
-=======
-        self._build_network()
->>>>>>> b1bfd169
         self._label_encoders = None
 
     def build(self, hp):
@@ -346,7 +338,6 @@
     def _is_label(y):
         return len(y.flatten()) == len(y) and len(set(y.flatten())) > 2
 
-<<<<<<< HEAD
 
 class GraphAutoModel(AutoModelBase):
     """A HyperModel defined by a graph of HyperBlocks.
@@ -387,8 +378,6 @@
             pass
     return output_node
 
-=======
->>>>>>> b1bfd169
 
 class AutoModel(GraphAutoModel):
     """ A HyperModel defined by inputs and outputs.

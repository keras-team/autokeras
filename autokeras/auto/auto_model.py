--- conflicted
+++ resolved
@@ -8,7 +8,6 @@
 from autokeras.hypermodel import hyper_head
 from autokeras.hypermodel import hyper_node
 from autokeras import layer_utils
-from autokeras import tuner
 
 
 class AutoModel(hypermodel.HyperModel):
@@ -30,14 +29,10 @@
         super().__init__(**kwargs)
         self.inputs = []
         self.outputs = []
-<<<<<<< HEAD
         self._hypermodels = []
         self._nodes = []
         self._built = False
-        self.tuner = tuner.SequentialRandomSearch(self, objective=self._get_metrics())
-=======
         self.tuner = None
->>>>>>> 8176e0d2
 
     def build(self, hp, **kwargs):
         raise NotImplementedError
@@ -85,7 +80,6 @@
         """Predict the output for a given testing data. """
         return self.tuner.best_model.predict(x, **kwargs)
 
-<<<<<<< HEAD
     def _get_loss(self):
         loss = nest.flatten([output_node.in_hypermodels[0].loss
                              for output_node in self.outputs
@@ -111,8 +105,6 @@
 
         return model
 
-=======
->>>>>>> 8176e0d2
 
 class GraphAutoModel(AutoModel):
 
@@ -125,14 +117,7 @@
         self.outputs = layer_utils.format_inputs(outputs)
         self._node_to_id = {}
         self._hypermodel_to_id = {}
-<<<<<<< HEAD
         self._hyper_build()
-=======
-        self._build_network()
-        self.tuner = tuner.SequentialRandomSearch(
-            self,
-            objective=self._get_metrics())
->>>>>>> 8176e0d2
 
     def build(self, hp, **kwargs):
         real_nodes = {}
@@ -148,21 +133,10 @@
             for output_node, real_output_node in zip(hypermodel.outputs,
                                                      outputs):
                 real_nodes[self._node_to_id[output_node]] = real_output_node
-<<<<<<< HEAD
+
         model = tf.keras.Model([real_nodes[self._node_to_id[input_node]] for input_node in self.inputs],
                                [real_nodes[self._node_to_id[output_node]] for output_node in self.outputs])
-=======
-        model = tf.keras.Model(
-            [real_nodes[self._node_to_id[input_node]] for input_node in
-             self.inputs],
-            [real_nodes[self._node_to_id[output_node]] for output_node in
-             self.outputs])
-        # Specify hyperparameters from compile(...)
-        optimizer = hp.Choice('optimizer',
-                              [tf.keras.optimizers.Adam,
-                               tf.keras.optimizers.Adadelta,
-                               tf.keras.optimizers.SGD])()
->>>>>>> 8176e0d2
+
 
         return self._compiled(hp, model)
 
@@ -249,7 +223,6 @@
         if input_node not in self._node_to_id:
             self._node_to_id[input_node] = len(self._node_to_id)
 
-<<<<<<< HEAD
 
 class SequentialAutoModel(AutoModel):
 
@@ -278,20 +251,3 @@
             self._nodes.append(output_node)
         self.outputs = output_node
 
-=======
-    def _get_loss(self):
-        loss = nest.flatten([output_node.in_hypermodels[0].loss
-                             for output_node in self.outputs
-                             if isinstance(output_node.in_hypermodels[0],
-                                           hyper_head.HyperHead)])
-        return loss
-
-    def _get_metrics(self):
-        metrics = []
-        for metrics_list in [output_node.in_hypermodels[0].metrics for
-                             output_node in self.outputs
-                             if isinstance(output_node.in_hypermodels[0],
-                                           hyper_head.HyperHead)]:
-            metrics += metrics_list
-        return metrics
->>>>>>> 8176e0d2

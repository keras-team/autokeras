import queue
import kerastuner
import numpy as np
import tensorflow as tf
from tensorflow.python.util import nest

from autokeras.auto import tuner
from autokeras.hypermodel import hyper_block
from autokeras.hypermodel import processor
from autokeras.hypermodel import hyper_node
from autokeras.hypermodel import hyper_head
from autokeras import utils
from autokeras import const


class AutoModelBase(kerastuner.HyperModel):
    def __init__(self,
                 inputs,
                 outputs,
                 max_trials=None,
                 directory=None,
                 **kwargs):
        super().__init__(**kwargs)
<<<<<<< HEAD
        self.inputs = utils.format_inputs(inputs)
        self.outputs = utils.format_inputs(outputs)
=======
        self.inputs = nest.flatten(inputs)
        self.outputs = nest.flatten(outputs)
>>>>>>> 2f1f42ee
        self.tuner = None
        self.max_trials = max_trials or const.Constant.NUM_TRIALS
        self.directory = directory or const.Constant.TEMP_DIRECTORY
        self._node_to_id = {}
        self._nodes = []
        self._hypermodels = []
        self._hypermodel_to_id = {}
        self._model_inputs = []
        self._label_encoders = None

    def build(self, hp):
        real_nodes = {}
        for input_node in self._model_inputs:
            node_id = self._node_to_id[input_node]
            real_nodes[node_id] = input_node.build()
        for hypermodel in self._hypermodels:
            if isinstance(hypermodel, processor.HyperPreprocessor):
                continue
            temp_inputs = [real_nodes[self._node_to_id[input_node]]
                           for input_node in hypermodel.inputs]
            outputs = hypermodel.build(hp,
                                       inputs=temp_inputs)
<<<<<<< HEAD
            outputs = utils.format_inputs(outputs, hypermodel.name)
=======
            outputs = nest.flatten(outputs)
>>>>>>> 2f1f42ee
            for output_node, real_output_node in zip(hypermodel.outputs,
                                                     outputs):
                real_nodes[self._node_to_id[output_node]] = real_output_node
        model = tf.keras.Model(
            [real_nodes[self._node_to_id[input_node]] for input_node in
             self._model_inputs],
            [real_nodes[self._node_to_id[output_node]] for output_node in
             self.outputs])

        return self._compiled(hp, model)

    def _build_network(self):
        self._node_to_id = {}

        # Recursively find all the interested nodes.
        for input_node in self.inputs:
            self._search_network(input_node, self.outputs, set(), set())
        self._nodes = sorted(list(self._node_to_id.keys()),
                             key=lambda x: self._node_to_id[x])

        for node in (self.inputs + self.outputs):
            if node not in self._node_to_id:
                raise ValueError('Inputs and outputs not connected.')

        # Find the hypermodels.
        hypermodels = set()
        for input_node in self._nodes:
            for hypermodel in input_node.out_hypermodels:
                if any([output_node in self._node_to_id
                        for output_node in hypermodel.outputs]):
                    hypermodels.add(hypermodel)

        # Check if all the inputs of the hypermodels are set as inputs.
        for hypermodel in hypermodels:
            for input_node in hypermodel.inputs:
                if input_node not in self._node_to_id:
                    raise ValueError('A required input is missing for HyperModel '
                                     '{name}.'.format(name=hypermodel.name))

        # Calculate the in degree of all the nodes
        in_degree = [0] * len(self._nodes)
        for node_id, node in enumerate(self._nodes):
            in_degree[node_id] = len([
                hypermodel
                for hypermodel in node.in_hypermodels if hypermodel in hypermodels
            ])

        # Add the hypermodels in topological order.
        self._hypermodels = []
        self._hypermodel_to_id = {}
        while len(hypermodels) != 0:
            new_added = []
            for hypermodel in hypermodels:
                if any([in_degree[self._node_to_id[node]]
                        for node in hypermodel.inputs]):
                    continue
                self._add_hypermodel(hypermodel)
                new_added.append(hypermodel)
                for output_node in hypermodel.outputs:
                    if output_node not in self._node_to_id:
                        continue
                    output_node_id = self._node_to_id[output_node]
                    in_degree[output_node_id] -= 1
            for hypermodel in new_added:
                hypermodels.remove(hypermodel)

        # Set the output shape.
        for output_node in self.outputs:
            hypermodel = output_node.in_hypermodels[0]
            hypermodel.output_shape = output_node.shape

        # Find the model input nodes
        for node in self._nodes:
            if self._is_model_inputs(node):
                self._model_inputs.append(node)

        self._model_inputs = sorted(self._model_inputs,
                                    key=lambda x: self._node_to_id[x])

    def _search_network(self, input_node, outputs, in_stack_nodes,
                        visited_nodes):
        visited_nodes.add(input_node)
        in_stack_nodes.add(input_node)

        outputs_reached = False
        if input_node in outputs:
            outputs_reached = True

        for hypermodel in input_node.out_hypermodels:
            for output_node in hypermodel.outputs:
                if output_node in in_stack_nodes:
                    raise ValueError('The network has a cycle.')
                if output_node not in visited_nodes:
                    self._search_network(output_node, outputs, in_stack_nodes,
                                         visited_nodes)
                if output_node in self._node_to_id.keys():
                    outputs_reached = True

        if outputs_reached:
            self._add_node(input_node)

        in_stack_nodes.remove(input_node)

    def _add_hypermodel(self, hypermodel):
        if hypermodel not in self._hypermodels:
            hypermodel_id = len(self._hypermodels)
            self._hypermodel_to_id[hypermodel] = hypermodel_id
            self._hypermodels.append(hypermodel)

    def _add_node(self, input_node):
        if input_node not in self._node_to_id:
            self._node_to_id[input_node] = len(self._node_to_id)

    def fit(self,
            x=None,
            y=None,
            validation_split=0,
            validation_data=None,
            **kwargs):
        """Search for the best model and hyperparameters for the AutoModel.

        It will search for the best model based on the performances on
        validation data.

        Args:
<<<<<<< HEAD
            x: Any type compatible with Keras training x. Training data x.
            y: Any type compatible with Keras training y. Training data y.
=======
            x: numpy.ndarray or tensorflow.Dataset. Training data x.
            y: numpy.ndarray or tensorflow.Dataset. Training data y.
>>>>>>> 2f1f42ee
            validation_split: Float between 0 and 1.
                Fraction of the training data to be used as validation data.
                The model will set apart this fraction of the training data,
                will not train on it, and will evaluate
                the loss and any model metrics
                on this data at the end of each epoch.
                The validation data is selected from the last samples
                in the `x` and `y` data provided, before shuffling. This argument is
<<<<<<< HEAD
                not supported when `x` is a dataset, dataset iterator, generator or
               `keras.utils.Sequence` instance.
=======
                not supported when `x` is a dataset.
>>>>>>> 2f1f42ee
            validation_data: Data on which to evaluate
                the loss and any model metrics at the end of each epoch.
                The model will not be trained on this data.
                `validation_data` will override `validation_split`.
                `validation_data` could be:
                  - tuple `(x_val, y_val)` of Numpy arrays or tensors
                  - tuple `(x_val, y_val, val_sample_weights)` of Numpy arrays
                  - dataset or a dataset iterator
                For the first two cases, `batch_size` must be provided.
                For the last case, `validation_steps` must be provided.
        """
        # Initialize HyperGraph model
<<<<<<< HEAD
        x = utils.format_inputs(x, 'train_x')
        y = utils.format_inputs(y, 'train_y')
=======
        x = nest.flatten(x)
        y = nest.flatten(y)
>>>>>>> 2f1f42ee

        y = self._label_encoding(y)
        # TODO: Set the shapes only if they are not provided by the user when
        #  initiating the HyperHead or Block.
        for y_input, output_node in zip(y, self.outputs):
            if len(y_input.shape) == 1:
                y_input = np.reshape(y_input, y_input.shape + (1,))
            output_node.shape = y_input.shape[1:]
            output_node.in_hypermodels[0].output_shape = output_node.shape

        # Split the data with validation_split
        if (all([isinstance(temp_x, np.ndarray) for temp_x in x]) and
                all([isinstance(temp_y, np.ndarray) for temp_y in y]) and
                validation_data is None and
                validation_split):
            (x, y), (x_val, y_val) = utils.split_train_to_valid(
                x, y,
                validation_split)
            validation_data = x_val, y_val

        # TODO: Handle other types of input, zip dataset, tensor, dict.
        # Prepare the dataset
        x, y, validation_data = utils.prepare_preprocess(x, y, validation_data)

        self.preprocess(hp=kerastuner.HyperParameters(),
                        x=x,
                        y=y,
                        validation_data=validation_data,
                        fit=True)
        self.tuner = tuner.RandomSearch(
            hypermodel=self,
            objective='val_loss',
            max_trials=self.max_trials,
            directory=self.directory)

        # TODO: allow early stop if epochs is not specified.
        self.tuner.search(x=x,
                          y=y,
                          validation_data=validation_data,
                          **kwargs)

    def predict(self, x, batch_size=32, **kwargs):
        """Predict the output for a given testing data. """
        x, _, _ = utils.prepare_preprocess(x)
        x, _, _ = self.preprocess(self.tuner.get_best_models(1), x)
        x, _ = utils.prepare_model_input(x, x, batch_size=batch_size)
        y = self.tuner.get_best_models(1)[0].predict(x, **kwargs)
<<<<<<< HEAD
        y = utils.format_inputs(y, self.name)
=======
        y = nest.flatten(y)
>>>>>>> 2f1f42ee
        y = self._postprocess(y)
        if isinstance(y, list) and len(y) == 1:
            y = y[0]
        return y

    def _get_metrics(self):
        metrics = []
        for metrics_list in [output_node.in_hypermodels[0].metrics for
                             output_node in self.outputs
                             if isinstance(output_node.in_hypermodels[0],
                                           hyper_head.HyperHead)]:
            metrics += metrics_list
        return metrics

    def _get_loss(self):
        loss = nest.flatten([output_node.in_hypermodels[0].loss
                             for output_node in self.outputs
                             if isinstance(output_node.in_hypermodels[0],
                                           hyper_head.HyperHead)])
        return loss

    def _compiled(self, hp, model):
        # Specify hyperparameters from compile(...)
        optimizer = hp.Choice('optimizer',
                              ['adam',
                               'adadelta',
                               'sgd'])

        model.compile(optimizer=optimizer,
                      metrics=self._get_metrics(),
                      loss=self._get_loss())

        return model

    def preprocess(self, hp, x, y=None, validation_data=None, fit=False):
        """Preprocess the data to be ready for the Keras Model.

        Args:
            hp: HyperParameters. Used to build the HyperModel.
            x: tensorflow.data.Dataset. Training data x.
            y: tensorflow.data.Dataset. Training data y.
            validation_data: Tuple of (val_x, val_y). The same type as x and y.
                Validation set for the search.
            fit: Boolean. Whether to fit the preprocessing layers with x and y.

        Returns:
            A tuple of four preprocessed elements, (x, y, val_x, val_y).

        """
        x, y = self._preprocess(hp, x, y, fit=fit)
        if not y:
            return x, None, None
        if not validation_data:
            return x, y, None
        val_x, val_y = validation_data
        val_x, val_y = self._preprocess(hp, val_x, val_y)
        return x, y, (val_x, val_y)

    def _preprocess(self, hp, x, y, fit=False):
<<<<<<< HEAD
        x = utils.format_inputs(x, self.name)
=======
        x = nest.flatten(x)
>>>>>>> 2f1f42ee
        q = queue.Queue()
        for input_node, data in zip(self.inputs, x):
            q.put((input_node, data))

        new_x = []
        while not q.empty():
            node, data = q.get()
            if self._is_model_inputs(node):
                new_x.append((self._node_to_id[node], data))
                if fit:
                    node.shape = utils.dataset_shape(data)

            for hypermodel in node.out_hypermodels:
                if isinstance(hypermodel, processor.HyperPreprocessor):
                    if fit:
                        hypermodel.fit(hp, data)
                    q.put((hypermodel.outputs[0], hypermodel.transform(hp, data)))
        # Sort by id.
        new_x = sorted(new_x, key=lambda a: a[0])

        # Remove the id from the list.
        return_x = []
        for node_id, data in new_x:
            self._nodes[node_id].shape = utils.dataset_shape(data)
            return_x.append(data)
        return return_x, y

    @staticmethod
    def _is_model_inputs(node):
        for hypermodel in node.in_hypermodels:
            if not isinstance(hypermodel, processor.HyperPreprocessor):
                return False
        for hypermodel in node.out_hypermodels:
            if not isinstance(hypermodel, processor.HyperPreprocessor):
                return True
        return False

    def _label_encoding(self, y):
        self._label_encoders = []
        new_y = []
        for temp_y, output_node in zip(y, self.outputs):
            head = output_node.in_hypermodels[0]
            if (isinstance(head, hyper_head.ClassificationHead) and
                    self._is_label(temp_y)):
                label_encoder = processor.OneHotEncoder()
                label_encoder.fit(y)
                new_y.append(label_encoder.transform(y))
                self._label_encoders.append(label_encoder)
            else:
                new_y.append(temp_y)
                self._label_encoders.append(None)
        return new_y

    def _postprocess(self, y):
        new_y = []
        for temp_y, label_encoder in zip(y, self._label_encoders):
            if label_encoder:
                new_y.append(label_encoder.inverse_transform(temp_y))
            else:
                new_y.append(temp_y)
        return new_y

    @staticmethod
    def _is_label(y):
        return len(y.flatten()) == len(y) and len(set(y.flatten())) > 2


class GraphAutoModel(AutoModelBase):
    """A HyperModel defined by a graph of HyperBlocks.

    GraphAutoModel is a subclass of HyperModel. Besides the HyperModel properties,
    it also has a tuner to tune the HyperModel. The user can use it in a similar
    way to a Keras model since it also has `fit()` and  `predict()` methods.

    The user can specify the high-level neural architecture by connecting the
    HyperBlocks with the functional API, which is the same as
    the Keras functional API.

    Attributes:
        inputs: A list of or a HyperNode instances.
            The input node(s) of the GraphAutoModel.
        outputs: A list of or a HyperNode instances.
            The output node(s) of the GraphAutoModel.
        max_trials: Int. The maximum number of different models to try.
        directory: String. The path to the directory
            for storing the search outputs.
    """

    def __init__(self, *args, **kwargs):
        super(GraphAutoModel, self).__init__(*args, **kwargs)
        self._build_network()


def sw_ratio(temp_x):
    return 0


def meta_model(temp_x, input_node):
    # all inputs, all train_x y, all heads
    # for text data we just follow the rules on that page.
    # for image, use the num_instance to determine the range of the sizes of the
    # resnet and xception
    # use the image size to determine how the down sampling works, e.g. pooling.
    output_node = input_node
    if isinstance(input_node, hyper_node.TextNode):
        if sw_ratio(temp_x) < 1500:
            pass
        else:
            pass
    return output_node


class AutoModel(AutoModelBase):
    """ A HyperModel defined by inputs and outputs.

    AutoModel is a subclass of HyperModel. Besides the HyperModel properties,
    it also has a tuner to tune the HyperModel. The user can use it in a similar
    way to a Keras model since it also has `fit()` and  `predict()` methods.

    The user can specify the inputs and outputs of the AutoModel. It will infer
    the rest of the high-level neural architecture.

    Attributes:
        inputs: A list of or a HyperNode instance.
            The input node(s) of a the AutoModel.
        outputs: A list of or a HyperHead instance.
            The output head(s) of the AutoModel.
        max_trials: Int. The maximum number of different models to try.
        directory: String. The path to a directory for storing the search outputs.
    """

    def __init__(self,
                 inputs,
                 outputs,
                 **kwargs):
<<<<<<< HEAD
        super().__init__(inputs, outputs, **kwargs)

    def fit(self,
            x=None,
            y=None,
            validation_data=None,
            **kwargs):
        inputs = utils.format_inputs(self.inputs)
        outputs = utils.format_inputs(self.outputs)
        middle_nodes = [meta_model(temp_x, input_node)
                        for input_node, temp_x in zip(inputs, x)]

=======
        inputs = nest.flatten(inputs)
        outputs = nest.flatten(outputs)
        middle_nodes = [input_node.related_block()(input_node)
                        for input_node in inputs]
>>>>>>> 2f1f42ee
        if len(middle_nodes) > 1:
            output_node = hyper_block.Merge()(middle_nodes)
        else:
            output_node = middle_nodes[0]

        self.outputs = utils.format_inputs([output_blocks(output_node)
                                            for output_blocks in outputs])

        self._build_network()
        super(AutoModel, self).fit(x=x,
                                   y=y,
                                   validation_data=validation_data,
                                   **kwargs)<|MERGE_RESOLUTION|>--- conflicted
+++ resolved
@@ -21,13 +21,8 @@
                  directory=None,
                  **kwargs):
         super().__init__(**kwargs)
-<<<<<<< HEAD
-        self.inputs = utils.format_inputs(inputs)
-        self.outputs = utils.format_inputs(outputs)
-=======
         self.inputs = nest.flatten(inputs)
         self.outputs = nest.flatten(outputs)
->>>>>>> 2f1f42ee
         self.tuner = None
         self.max_trials = max_trials or const.Constant.NUM_TRIALS
         self.directory = directory or const.Constant.TEMP_DIRECTORY
@@ -50,13 +45,8 @@
                            for input_node in hypermodel.inputs]
             outputs = hypermodel.build(hp,
                                        inputs=temp_inputs)
-<<<<<<< HEAD
-            outputs = utils.format_inputs(outputs, hypermodel.name)
-=======
             outputs = nest.flatten(outputs)
->>>>>>> 2f1f42ee
-            for output_node, real_output_node in zip(hypermodel.outputs,
-                                                     outputs):
+            for output_node, real_output_node in zip(hypermodel.outputs, outputs):
                 real_nodes[self._node_to_id[output_node]] = real_output_node
         model = tf.keras.Model(
             [real_nodes[self._node_to_id[input_node]] for input_node in
@@ -180,13 +170,8 @@
         validation data.
 
         Args:
-<<<<<<< HEAD
-            x: Any type compatible with Keras training x. Training data x.
-            y: Any type compatible with Keras training y. Training data y.
-=======
             x: numpy.ndarray or tensorflow.Dataset. Training data x.
             y: numpy.ndarray or tensorflow.Dataset. Training data y.
->>>>>>> 2f1f42ee
             validation_split: Float between 0 and 1.
                 Fraction of the training data to be used as validation data.
                 The model will set apart this fraction of the training data,
@@ -195,12 +180,7 @@
                 on this data at the end of each epoch.
                 The validation data is selected from the last samples
                 in the `x` and `y` data provided, before shuffling. This argument is
-<<<<<<< HEAD
-                not supported when `x` is a dataset, dataset iterator, generator or
-               `keras.utils.Sequence` instance.
-=======
                 not supported when `x` is a dataset.
->>>>>>> 2f1f42ee
             validation_data: Data on which to evaluate
                 the loss and any model metrics at the end of each epoch.
                 The model will not be trained on this data.
@@ -213,13 +193,8 @@
                 For the last case, `validation_steps` must be provided.
         """
         # Initialize HyperGraph model
-<<<<<<< HEAD
-        x = utils.format_inputs(x, 'train_x')
-        y = utils.format_inputs(y, 'train_y')
-=======
         x = nest.flatten(x)
         y = nest.flatten(y)
->>>>>>> 2f1f42ee
 
         y = self._label_encoding(y)
         # TODO: Set the shapes only if they are not provided by the user when
@@ -267,11 +242,7 @@
         x, _, _ = self.preprocess(self.tuner.get_best_models(1), x)
         x, _ = utils.prepare_model_input(x, x, batch_size=batch_size)
         y = self.tuner.get_best_models(1)[0].predict(x, **kwargs)
-<<<<<<< HEAD
-        y = utils.format_inputs(y, self.name)
-=======
         y = nest.flatten(y)
->>>>>>> 2f1f42ee
         y = self._postprocess(y)
         if isinstance(y, list) and len(y) == 1:
             y = y[0]
@@ -331,11 +302,7 @@
         return x, y, (val_x, val_y)
 
     def _preprocess(self, hp, x, y, fit=False):
-<<<<<<< HEAD
-        x = utils.format_inputs(x, self.name)
-=======
         x = nest.flatten(x)
->>>>>>> 2f1f42ee
         q = queue.Queue()
         for input_node, data in zip(self.inputs, x):
             q.put((input_node, data))
@@ -471,7 +438,6 @@
                  inputs,
                  outputs,
                  **kwargs):
-<<<<<<< HEAD
         super().__init__(inputs, outputs, **kwargs)
 
     def fit(self,
@@ -479,24 +445,18 @@
             y=None,
             validation_data=None,
             **kwargs):
-        inputs = utils.format_inputs(self.inputs)
-        outputs = utils.format_inputs(self.outputs)
+        inputs = nest.flatten(self.inputs)
+        outputs = nest.flatten(self.outputs)
         middle_nodes = [meta_model(temp_x, input_node)
                         for input_node, temp_x in zip(inputs, x)]
 
-=======
-        inputs = nest.flatten(inputs)
-        outputs = nest.flatten(outputs)
-        middle_nodes = [input_node.related_block()(input_node)
-                        for input_node in inputs]
->>>>>>> 2f1f42ee
         if len(middle_nodes) > 1:
             output_node = hyper_block.Merge()(middle_nodes)
         else:
             output_node = middle_nodes[0]
 
-        self.outputs = utils.format_inputs([output_blocks(output_node)
-                                            for output_blocks in outputs])
+        self.outputs = nest.flatten([output_blocks(output_node)
+                                     for output_blocks in outputs])
 
         self._build_network()
         super(AutoModel, self).fit(x=x,

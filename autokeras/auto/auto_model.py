--- conflicted
+++ resolved
@@ -439,7 +439,6 @@
                  inputs,
                  outputs,
                  **kwargs):
-<<<<<<< HEAD
         super().__init__(inputs, outputs, **kwargs)
 
     def fit(self,
@@ -447,17 +446,11 @@
             y=None,
             validation_data=None,
             **kwargs):
-        inputs = layer_utils.format_inputs(self.inputs)
-        outputs = layer_utils.format_inputs(self.outputs)
+        inputs = utils.format_inputs(self.inputs)
+        outputs = utils.format_inputs(self.outputs)
         middle_nodes = [meta_model(temp_x, input_node)
                         for input_node, temp_x in zip(inputs, x)]
 
-=======
-        inputs = utils.format_inputs(inputs)
-        outputs = utils.format_inputs(outputs)
-        middle_nodes = [input_node.related_block()(input_node)
-                        for input_node in inputs]
->>>>>>> 00e48f75
         if len(middle_nodes) > 1:
             output_node = hyper_block.Merge()(middle_nodes)
         else:

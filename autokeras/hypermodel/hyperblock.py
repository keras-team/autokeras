from tensorflow.python.util import nest

from autokeras.hypermodel import block
from autokeras.hypermodel import head
from autokeras.hypermodel import node
from autokeras.hypermodel import preprocessor


class HyperBlock(block.Block):
    """HyperBlock uses hyperparameters to decide inner Block graph.

    A HyperBlock should be build into connected Blocks instead of individual Keras
    layers. The main purpose of creating the HyperBlock class is for the ease of
    parsing the graph for preprocessors. The graph would be hard to parse if a Block,
    whose inner structure is decided by hyperparameters dynamically, contains both
    preprocessors and Keras layers.

    When the preprocessing layers of Keras are ready to cover all the preprocessors
    in AutoKeras, the preprocessors should be handled by the Keras Model. The
    HyperBlock class should be removed. The subclasses should extend Block class
    directly and the build function should build connected Keras layers instead of
    Blocks.

    # Arguments
        name: String. The name of the block. If unspecified, it will be set
        automatically with the class name.
    """

    def build(self, hp, inputs=None):
        """Build the HyperModel instead of Keras Model.

        # Arguments
            hp: Hyperparameters. The hyperparameters for building the model.
            inputs: A list of instances of Node.

        # Returns
            An Node instance, the output node of the output Block.
        """
        raise NotImplementedError


class ImageBlock(HyperBlock):
    """HyperBlock for image data.

    The image blocks is a block choosing from ResNetBlock, XceptionBlock, ConvBlock,
    which is controlled by a hyperparameter, 'block_type'.

    # Arguments
        block_type: String. 'resnet', 'xception', 'vanilla'. The type of HyperBlock
            to use. If unspecified, it will be tuned automatically.
        normalize: Boolean. Whether to channel-wise normalize the images.
            If unspecified, it will be tuned automatically.
        augment: Boolean. Whether to do image augmentation. If unspecified,
            it will be tuned automatically.
    """

    def __init__(self,
                 block_type=None,
                 normalize=True,
                 augment=True,
                 seed=None,
                 **kwargs):
        super().__init__(**kwargs)
        self.block_type = block_type
        self.normalize = normalize
        self.augment = augment
        self.seed = seed

    def build(self, hp, inputs=None):
        input_node = nest.flatten(inputs)[0]
        output_node = input_node

        block_type = self.block_type or hp.Choice('block_type',
                                                  ['resnet', 'xception', 'vanilla'],
                                                  default='resnet')

        normalize = self.normalize
        if normalize is None:
            normalize = hp.Choice('normalize', [True, False], default=True)
        augment = self.augment
        if augment is None:
            augment = hp.Choice('augment', [True, False], default=True)
        if normalize:
            output_node = preprocessor.Normalization()(output_node)
        if augment:
            output_node = preprocessor.ImageAugmentation(seed=self.seed)(output_node)
        sub_block_name = self.name + '_' + block_type
        if block_type == 'resnet':
            output_node = block.ResNetBlock(name=sub_block_name)(output_node)
        elif block_type == 'xception':
            output_node = block.XceptionBlock(name=sub_block_name)(output_node)
        elif block_type == 'vanilla':
            output_node = block.ConvBlock(name=sub_block_name).build(output_node)
        return output_node


class TextBlock(HyperBlock):

    def __init__(self, vectorizer=None, pretraining=None, **kwargs):
        super().__init__(**kwargs)
        self.vectorizer = vectorizer
        self.pretraining = pretraining

    def build(self, hp, inputs=None):
        input_node = nest.flatten(inputs)[0]
        output_node = input_node
        vectorizer = self.vectorizer or hp.Choice('vectorizer',
                                                  ['sequence', 'ngram'],
                                                  default='sequence')
        if not isinstance(input_node, node.TextNode):
            raise ValueError('The input_node should be a TextNode.')
        if vectorizer == 'ngram':
            output_node = preprocessor.TextToNgramVector()(output_node)
            output_node = block.DenseBlock()(output_node)
        else:
            output_node = preprocessor.TextToIntSequence()(output_node)
            output_node = block.EmbeddingBlock(
                pretraining=self.pretraining)(output_node)
            output_node = block.ConvBlock(separable=True)(output_node)
        return output_node


class StructuredDataBlock(HyperBlock):

    def __init__(self,
                 column_types,
                 feature_engineering=True,
                 include_head=True,
                 **kwargs):
        super().__init__()
        self.feature_engineering = feature_engineering
        self.column_types = column_types
        self.include_head = include_head

    def build(self, hp, inputs=None):
        input_node = nest.flatten(inputs)[0]
        output_node = input_node
        feature_engineering = self.feature_engineering
        if feature_engineering is None:
            feature_engineering = hp.Choice('feature_engineering',
                                            [True, False],
                                            default=True)
        if feature_engineering:
            output_node = preprocessor.FeatureEngineering(
                column_types=self.column_types)(output_node)
        lgbm_classifier = LightGBMClassifierBlock(include_head=self.include_head)
        output_node = lgbm_classifier.build(hp=hp, inputs=output_node)
        return output_node


class LightGBMClassifierBlock(HyperBlock):
    """Structured data classification with LightGBM.

<<<<<<< HEAD
    def __init__(self,
                 loss='categorical_crossentropy',
                 metrics='accuracy',
                 include_head=True,
                 **kwargs):
=======
    It can be used with preprocessors, but not other blocks or heads.

    # Arguments
        metrics: String. The type of the model's metrics. If unspecified,
            it will be 'accuracy' for classification task.
    """

    def __init__(self, metrics=None, **kwargs):
>>>>>>> 8b1a2eb2
        super().__init__(**kwargs)
        self.metrics = metrics
<<<<<<< HEAD
        self.include_head = include_head
=======
        if self.metrics is None:
            self.metrics = ['accuracy']
>>>>>>> 8b1a2eb2

    def build(self, hp, inputs=None):
        input_node = nest.flatten(inputs)[0]
        output_node = input_node
        output_node = preprocessor.LightGBMClassifier()(output_node)
        output_node = block.IdentityBlock()(output_node)
<<<<<<< HEAD
        if self.include_head:
            output_node = head.EmptyHead(self.loss, self.metrics)(output_node)
=======
        output_node = head.EmptyHead(loss='categorical_crossentropy',
                                     metrics=[self.metrics])(output_node)
        return output_node


class LightGBMRegressorBlock(HyperBlock):
    """Structured data regression with LightGBM.

    It can be used with preprocessors, but not other blocks or heads.

    # Arguments
        metrics: String. The type of the model's metrics. If unspecified,
            it will be 'mean_squared_error' for regression task.
    """

    def __init__(self, metrics=None, **kwargs):
        super().__init__(**kwargs)
        self.metrics = metrics
        if self.metrics is None:
            self.metrics = ['mean_squared_error']

    def build(self, hp, inputs=None):
        input_node = nest.flatten(inputs)[0]
        output_node = input_node
        output_node = preprocessor.LightGBMRegressor()(output_node)
        output_node = block.IdentityBlock()(output_node)
        output_node = head.EmptyHead(loss='mean_squared_error',
                                     metrics=[self.metrics])(output_node)
>>>>>>> 8b1a2eb2
        return output_node


class TimeSeriesBlock(HyperBlock):

    def build(self, hp, inputs=None):
        raise NotImplementedError


class GeneralBlock(HyperBlock):
    """A general neural network block when the input type is unknown. """

    def build(self, hp, inputs=None):
        raise NotImplementedError<|MERGE_RESOLUTION|>--- conflicted
+++ resolved
@@ -151,13 +151,6 @@
 class LightGBMClassifierBlock(HyperBlock):
     """Structured data classification with LightGBM.
 
-<<<<<<< HEAD
-    def __init__(self,
-                 loss='categorical_crossentropy',
-                 metrics='accuracy',
-                 include_head=True,
-                 **kwargs):
-=======
     It can be used with preprocessors, but not other blocks or heads.
 
     # Arguments
@@ -166,25 +159,16 @@
     """
 
     def __init__(self, metrics=None, **kwargs):
->>>>>>> 8b1a2eb2
         super().__init__(**kwargs)
         self.metrics = metrics
-<<<<<<< HEAD
-        self.include_head = include_head
-=======
         if self.metrics is None:
             self.metrics = ['accuracy']
->>>>>>> 8b1a2eb2
 
     def build(self, hp, inputs=None):
         input_node = nest.flatten(inputs)[0]
         output_node = input_node
         output_node = preprocessor.LightGBMClassifier()(output_node)
         output_node = block.IdentityBlock()(output_node)
-<<<<<<< HEAD
-        if self.include_head:
-            output_node = head.EmptyHead(self.loss, self.metrics)(output_node)
-=======
         output_node = head.EmptyHead(loss='categorical_crossentropy',
                                      metrics=[self.metrics])(output_node)
         return output_node
@@ -213,7 +197,6 @@
         output_node = block.IdentityBlock()(output_node)
         output_node = head.EmptyHead(loss='mean_squared_error',
                                      metrics=[self.metrics])(output_node)
->>>>>>> 8b1a2eb2
         return output_node
 
 

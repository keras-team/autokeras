--- conflicted
+++ resolved
@@ -746,12 +746,6 @@
     """
 
     def __init__(self, max_columns=1000, **kwargs):
-<<<<<<< HEAD
-        # TODO: support partial column_types, i.e., the size of the dict is smaller
-        # than the number of the columns.
-=======
-
->>>>>>> b38079e1
         super().__init__(**kwargs)
         self.input_node = None
         self.max_columns = max_columns
@@ -969,10 +963,6 @@
 
     def set_config(self, config):
         self.num_columns = config['num_columns']
-<<<<<<< HEAD
-        self.input_node = ak.StructuredDataInput(*config['input_node'])
-        self.max_columns = config['max_columns']
-=======
         self.input_node = node.StructuredDataInput(*config['input_node'])
         self.max_columns = config['max_columns']
 
@@ -980,5 +970,4 @@
         self.input_node = self.inputs[0]
         if not isinstance(self.input_node, node.StructuredDataInput):
             raise TypeError('FeatureEngineering block can only be used '
-                            'with StructuredDataInput.')
->>>>>>> b38079e1
+                            'with StructuredDataInput.')
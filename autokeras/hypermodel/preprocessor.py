import numpy as np
import tensorflow as tf
import lightgbm as lgb
import random
from sklearn import feature_selection
from sklearn.feature_extraction import text
from tensorflow.python.util import nest

from autokeras import const
from autokeras import utils
from autokeras.hypermodel import block


class Preprocessor(block.Block):
    """Hyper preprocessing block base class."""

    def __init__(self, **kwargs):
        super().__init__(**kwargs)
        self._hp = None

    def build(self, hp, inputs=None):
        """Build into part of a Keras Model.

        Since they are for preprocess data before feeding into the Keras Model,
        they are not part of the Keras Model. They only pass the inputs
        directly to outputs.
        """
        return inputs

    def set_hp(self, hp):
        """Set Hyperparameters for the Preprocessor.

        Since the `update` and `transform` function are all for single training
        instances instead of the entire dataset, the Hyperparameters needs to be
        set in advance of call them.

        # Arguments
            hp: Hyperparameters. The hyperparameters for tuning the preprocessor.
        """
        self._hp = hp

    def update(self, x, y=None):
        """Incrementally fit the preprocessor with a single training instance.

        # Arguments
            x: EagerTensor. A single instance in the training dataset.
            y: EagerTensor. The targets of the tasks. Defaults to None.
        """
        raise NotImplementedError

    def transform(self, x, fit=False):
        """Incrementally fit the preprocessor with a single training instance.

        # Arguments
            x: EagerTensor. A single instance in the training dataset.
            fit: Boolean. Whether it is in fit mode.

        Returns:
            A transformed instanced which can be converted to a tf.Tensor.
        """
        raise NotImplementedError

    def output_types(self):
        """The output types of the transformed data, e.g. tf.int64.

        The output types are required by tf.py_function, which is used for transform
        the dataset into a new one with a map function.

        # Returns
            A tuple of data types.
        """
        raise NotImplementedError

    @property
    def output_shape(self):
        """The output shape of the transformed data.

        The output shape is needed to build the Keras Model from the AutoModel.
        The output shape of the preprocessor is the input shape of the Keras Model.

        # Returns
            A tuple of int(s) or a TensorShape.
        """
        raise NotImplementedError

    def finalize(self):
        """Training process of the preprocessor after update with all instances."""
        pass

    def get_config(self):
        """Get the configuration of the preprocessor.

        # Returns
            A dictionary of configurations of the preprocessor.
        """
        return {}

    def set_config(self, config):
        """Set the configuration of the preprocessor.

        # Arguments
            config: A dictionary of the configurations of the preprocessor.
        """
        pass

    def clear_weights(self):
        """Delete the trained weights of the preprocessor."""
        pass

    def get_weights(self):
        """Get the trained weights of the preprocessor.

        # Returns
            A dictionary of trained weights of the preprocessor.
        """
        return {}

    def set_weights(self, weights):
        """Set the trained weights of the preprocessor.

        # Arguments
            weights: A dictionary of trained weights of the preprocessor.
        """
        pass


class Normalization(Preprocessor):
    """ Perform basic image transformation and augmentation.

    # Arguments
        mean: Tensor. The mean value. Shape: (data last dimension length,)
        std: Tensor. The standard deviation. Shape is the same as mean.
    """

    def __init__(self, **kwargs):
        super().__init__(**kwargs)
        self.sum = 0
        self.square_sum = 0
        self.count = 0
        self.mean = None
        self.std = None
        self.shape = None

    def update(self, x, y=None):
        x = nest.flatten(x)[0].numpy()
        self.sum += x
        self.square_sum += np.square(x)
        self.count += 1
        self.shape = x.shape

    def finalize(self):
        axis = tuple(range(len(self.shape) - 1))
        self.mean = np.mean(self.sum / self.count, axis=axis)
        square_mean = np.mean(self.square_sum / self.count, axis=axis)
        self.std = np.sqrt(square_mean - np.square(self.mean))

    def transform(self, x, fit=False):
        """ Transform the test data, perform normalization.

        # Arguments
            data: Tensorflow Dataset. The data to be transformed.

        # Returns
            A DataLoader instance.
        """
        x = nest.flatten(x)[0]
        return (x - self.mean) / self.std

    def output_types(self):
        return tf.float64,

    @property
    def output_shape(self):
        return self.inputs[0].shape

    def get_weights(self):
        return {'sum': self.sum,
                'square_sum': self.square_sum,
                'count': self.count,
                'mean': self.mean,
                'std': self.std,
                'shape': self.shape}

    def set_weights(self, weights):
        self.sum = weights['sum']
        self.square_sum = weights['square_sum']
        self.count = weights['count']
        self.mean = weights['mean']
        self.std = weights['std']
        self.shape = weights['shape']

    def clear_weights(self):
        self.sum = 0
        self.square_sum = 0
        self.count = 0
        self.mean = None
        self.std = None
        self.shape = None


class TextToIntSequence(Preprocessor):
    """Convert raw texts to sequences of word indices."""

    def __init__(self, max_len=None, **kwargs):
        super().__init__(**kwargs)
        self.max_len = max_len
        self.max_len_in_data = 0
        self.tokenizer = tf.keras.preprocessing.text.Tokenizer(
            num_words=const.Constant.VOCABULARY_SIZE)

    def update(self, x, y=None):
        sentence = nest.flatten(x)[0].numpy().decode('utf-8')
        self.tokenizer.fit_on_texts([sentence])
        sequence = self.tokenizer.texts_to_sequences([sentence])[0]
        if self.max_len is None:
            self.max_len_in_data = max(self.max_len_in_data, len(sequence))

    def transform(self, x, fit=False):
        sentence = nest.flatten(x)[0].numpy().decode('utf-8')
        sequence = self.tokenizer.texts_to_sequences(sentence)[0]
        sequence = tf.keras.preprocessing.sequence.pad_sequences(
            sequence,
            self.max_len or self.max_len_in_data)
        return sequence

    def output_types(self):
        return tf.int64,

    @property
    def output_shape(self):
        return self.max_len or self.max_len_in_data,

    def get_config(self):
        return {'max_len': self.max_len}

    def set_config(self, config):
        self.max_len = config['max_len']

    def get_weights(self):
        return {'max_len_in_data': self.max_len_in_data,
                'tokenizer': self.tokenizer}

    def set_weights(self, weights):
        self.max_len_in_data = weights['max_len_in_data']
        self.tokenizer = weights['tokenizer']

    def clear_weights(self):
        self.max_len_in_data = 0
        self.tokenizer = tf.keras.preprocessing.text.Tokenizer(
            num_words=const.Constant.VOCABULARY_SIZE)


class TextToNgramVector(Preprocessor):
    """Convert raw texts to n-gram vectors."""

    def __init__(self, **kwargs):
        super().__init__(**kwargs)
        self.vectorizer = text.TfidfVectorizer(
            ngram_range=(1, 2),
            strip_accents='unicode',
            decode_error='replace',
            analyzer='word',
            min_df=2)
        self.selector = None
        self.labels = None
        self.vectorizer.max_features = const.Constant.VOCABULARY_SIZE
        self._texts = []
        self.shape = None

    def update(self, x, y=None):
        # TODO: Implement a sequential version fit for both
        #  TfidfVectorizer and SelectKBest
        self._texts.append(nest.flatten(x)[0].numpy().decode('utf-8'))

    def finalize(self):
        self._texts = np.array(self._texts)
        self.vectorizer.fit(self._texts)
        data = self.vectorizer.transform(self._texts)
        self.shape = data.shape[1:]
        if self.labels:
            self.selector = feature_selection.SelectKBest(
                feature_selection.f_classif,
                k=min(self.vectorizer.max_features, data.shape[1]))
            self.selector.fit(data, self.labels)

    def transform(self, x, fit=False):
        sentence = nest.flatten(x)[0].numpy().decode('utf-8')
        data = self.vectorizer.transform([sentence]).toarray()
        if self.selector:
            data = self.selector.transform(data).astype('float32')
        return data[0]

    def output_types(self):
        return tf.float64,

    @property
    def output_shape(self):
        return self.shape

    def get_weights(self):
        return {'vectorizer': self.vectorizer,
                'selector': self.selector,
                'labels': self.labels,
                'max_features': self.vectorizer.max_features,
                'texts': self._texts,
                'shape': self.shape}

    def set_weights(self, weights):
        self.vectorizer = weights['vectorizer']
        self.selector = weights['selector']
        self.labels = weights['labels']
        self.vectorizer.max_features = weights['max_features']
        self._texts = weights['texts']
        self.shape = weights['shape']

    def clear_weights(self):
        self.vectorizer = text.TfidfVectorizer(
            ngram_range=(1, 2),
            strip_accents='unicode',
            decode_error='replace',
            analyzer='word',
            min_df=2)
        self.selector = None
        self.labels = None
        self.vectorizer.max_features = const.Constant.VOCABULARY_SIZE
        self._texts = []
        self.shape = None


class LightGBMClassifier(Preprocessor):
    """Collect data, train and test the LightGBM for classification task.

    Input data are np.array etc. np.random.rand(example_number, feature_number).
    Input labels are encoded labels in np.array form
    etc. np.array([[1, 0, 0, 0, 0, 0, 0, 0, 0, 0],
    [1, 0, 0, 0, 0, 0, 0, 0, 0, 0]]).
    Outputs are predicted encoded labels in np.array form.

<<<<<<< HEAD
    The instance of this LgbmClassifier class must be followed by
=======
    The instance of this LightGBMClassifier class must be followed by
>>>>>>> 2b3e57c1
    an IdentityBlock and an EmptyHead.
    """

    def __init__(self, **kwargs):
        super().__init__(**kwargs)
        self.data = []
        self.label = []
        self.lgbm = lgb.LGBMClassifier()
        self._one_hot_encoder = utils.OneHotEncoder()
        self.y_shape = None

    def update(self, x, y=None):
        """ Store the train data and decode.

        # Arguments
            x: Eager Tensor. The data to be stored.
            y: Eager Tensor. The label to be stored.
        """
        y = nest.flatten(y)[0].numpy()
        self.data.append(nest.flatten(x)[0].numpy())
        self._one_hot_encoder.fit_with_one_hot_encoded(np.array(y))
        self.y_shape = np.shape(y)
        y = y.reshape(1, -1)
        self.label.append(nest.flatten(self._one_hot_encoder.decode(y))[0])

    def finalize(self):
        """ Train the LGBM classifier with the data and label stored."""
        label = np.array(self.label).flatten()
        # TODO: Set hp for parameters below.
        param = {'boosting_type': ['gbdt'],
                 'min_child_weight': [5],
                 'min_split_gain': [1.0],
                 'subsample': [0.8],
                 'colsample_bytree': [0.6],
                 'max_depth': [10],
                 'num_leaves': [70],
                 'learning_rate': [0.04],
                 'eval_metric': 'logloss'}
        self.lgbm.set_params(**param)
        self.lgbm.fit(X=np.asarray(self.data), y=label)
        self.data = []
        self.label = []

    def transform(self, x, fit=False):
        """ Transform the data using well-trained LGBM classifier.

        # Arguments
            x: Eager Tensor. The data to be transformed.

        # Returns
            Eager Tensor. The predicted label of x.
         """
        ypred = [self.lgbm.predict(x.numpy().reshape((1, -1)))]
        y = self._one_hot_encoder.encode(ypred)
        y = y.reshape((-1))
        return y

    def output_types(self):
        return tf.int32,

    @property
    def output_shape(self):
        return self.y_shape

    def set_weights(self, weights):
        self.lgbm = weights['lgbm']
        self._one_hot_encoder = weights['_one_hot_encoder']
        self.y_shape = weights['y_shape']

    def get_weights(self):
        return {'lgbm': self.lgbm,
                '_one_hot_encoder': self._one_hot_encoder,
                'y_shape': self.y_shape}

    def clear_weights(self):
        self.lgbm = lgb.LGBMClassifier()
        self._one_hot_encoder = utils.OneHotEncoder()
        self.y_shape = None


<<<<<<< HEAD
class LightGBMRegressor(Preprocessor):
    """Collect data, train and test the LightGBM for regression task.

    Input data are np.array etc. np.random.rand(example_number, feature_number).
    Input value are real number in np.array form
    etc. np.array([1.1, 2.1, 4.2, 0.3, 2.4, 8.5, 7.3, 8.4, 9.4, 4.3]).
    Outputs are predicted value in np.array form.

    The instance of this LightGBMRegressor class must be followed by
    an IdentityBlock and an EmptyHead.
    """

    def __init__(self, **kwargs):
        super().__init__(**kwargs)
        self.data = []
        self.label = []
        self.lgbm = lgb.LGBMRegressor()
        self.y_shape = None

    def update(self, x, y=None):
        """ Store the train data.

        # Arguments
            x: Eager Tensor. The data to be stored.
            y: Eager Tensor. The value to be stored.
        """
        self.data.append(nest.flatten(x)[0].numpy())
        self.y_shape = np.shape(y)
        self.label.append(nest.flatten(y))

    def finalize(self):
        """ Train the LGBM regressor with the data and value stored."""
        label = np.array(self.label).flatten()
        # TODO: Set hp for parameters below.
        param = {'boosting_type': ['gbdt'],
                 'min_child_weight': [5],
                 'min_split_gain': [1.0],
                 'subsample': [0.8],
                 'colsample_bytree': [0.6],
                 'max_depth': [10],
                 'num_leaves': [70],
                 'learning_rate': [0.04]}
        self.lgbm.set_params(**param)
        self.lgbm.fit(X=np.asarray(self.data), y=label)
        self.data = []
        self.label = []

    def transform(self, x, fit=False):
        """ Transform the data using well-trained LGBM regressor.

        # Arguments
            x: Eager Tensor. The data to be transformed.

        # Returns
            Eager Tensor. The predicted value of x.
         """
        ypred = [self.lgbm.predict(x.numpy().reshape((1, -1)))]
        return ypred

    def output_types(self):
        return tf.int32,

    @property
    def output_shape(self):
        return self.y_shape

    def set_weights(self, weights):
        self.lgbm = weights['lgbm']
        self.y_shape = weights['y_shape']

    def get_weights(self):
        return {'lgbm': self.lgbm,
                'y_shape': self.y_shape}

    def clear_weights(self):
        self.lgbm = lgb.LGBMRegressor()
        self.y_shape = None


=======
>>>>>>> 2b3e57c1
class ImageAugmentation(Preprocessor):
    """Collection of various image augmentation methods.
    # Arguments
        rotation_range: Int. The value can only be 0, 90, or 180.
            Degree range for random rotations. Default to 180.
        random_crop: Boolean. Whether to crop the image randomly. Default to True.
        brightness_range: Positive float.
            Serve as 'max_delta' in tf.image.random_brightness. Default to 0.5.
            Equivalent to adjust brightness using a 'delta' randomly picked in
            the interval [-max_delta, max_delta).
        saturation_range: Positive float or Tuple.
            If given a positive float, _get_min_and_max() will automated generate
            a tuple for saturation range. If given a tuple directly, it will serve
            as a range for picking a saturation shift value from. Default to 0.5.
        contrast_range: Positive float or Tuple.
            If given a positive float, _get_min_and_max() will automated generate
            a tuple for contrast range. If given a tuple directly, it will serve
            as a range for picking a contrast shift value from. Default to 0.5.
        translation: Boolean. Whether to translate the image.
        horizontal_flip: Boolean. Whether to flip the image horizontally.
        vertical_flip: Boolean. Whether to flip the image vertically.
        gaussian_noise: Boolean. Whether to add gaussian noise to the image.
        seed: Int. Seed for tf.image.random_*(). Default to None.
    """

    def __init__(self,
                 rotation_range=180,
                 random_crop=True,
                 brightness_range=0.5,
                 saturation_range=0.5,
                 contrast_range=0.5,
                 translation=True,
                 horizontal_flip=True,
                 vertical_flip=True,
                 gaussian_noise=True,
                 seed=None,
                 **kwargs):
        super().__init__(**kwargs)
        self.rotation_range = rotation_range
        self.random_crop = random_crop
        self.brightness_range = brightness_range
        self.saturation_range = self._get_min_and_max(saturation_range,
                                                      'saturation_range')
        self.contrast_range = self._get_min_and_max(contrast_range,
                                                    'contrast_range')
        self.translation = translation
        self.horizontal_flip = horizontal_flip
        self.vertical_flip = vertical_flip
        self.gaussian_noise = gaussian_noise
        self.seed = seed
        self.shape = None

    @staticmethod
    def _get_min_and_max(value, name):
        if isinstance(value, (tuple, list)):
            if len(value) != 2:
                raise ValueError(
                    'Argument %s expected either a float between 0 and 1, '
                    'or a tuple of 2 floats between 0 and 1, '
                    'but got: %s' % (value, name))
            min_value, max_value = value
        else:
            min_value = 1. - value
            max_value = 1. + value
        return min_value, max_value

    def transform(self, x, fit=False):
        if not fit:
            return x
        np.random.seed(self.seed)
        self.shape = x.shape
        target_height, target_width, channels = self.shape
        rotation_range = self.rotation_range
        k_choices = {}
        if rotation_range == 0:
            k_choices = [0]
        elif rotation_range == 90:
            k_choices = [0, 1, 3]
        elif rotation_range == 180:
            k_choices = [0, 1, 2, 3]
        x = tf.image.rot90(x, k=random.choice(k_choices))

        random_crop = self.random_crop
        if random_crop:
            crop_height = np.random.randint(low=1, high=target_height)
            crop_width = np.random.randint(low=1, high=target_width)
            crop_size = [crop_height,
                         crop_width,
                         channels]
            target_shape = (target_height, target_width)
            x = tf.image.resize(
                tf.image.random_crop(x, size=crop_size, seed=self.seed),
                size=target_shape)

        brightness_range = self.brightness_range
        if brightness_range != 0:
            x = tf.image.random_brightness(x, self.brightness_range, self.seed)

        saturation_range = self.saturation_range
        if saturation_range != 0:
            min_value, max_value = self.saturation_range
            x = tf.image.random_saturation(x, min_value, max_value, self.seed)

        contrast_range = self.contrast_range
        if contrast_range != 0:
            min_value, max_value = self.contrast_range
            x = tf.image.random_contrast(x, min_value, max_value, self.seed)

        translation = self.translation
        if translation:
            pad_top = np.random.randint(low=0,
                                        high=max(int(target_height*0.3), 1))
            pad_left = np.random.randint(low=0,
                                         high=max(int(target_width*0.3), 1))
            pad_bottom = np.random.randint(low=0,
                                           high=max(int(target_height*0.3), 1))
            pad_right = np.random.randint(low=0,
                                          high=max(int(target_width*0.3), 1))
            x = tf.image.pad_to_bounding_box(x, pad_top, pad_left,
                                             target_height + pad_bottom + pad_top,
                                             target_width + pad_right + pad_left)
            x = tf.image.crop_to_bounding_box(x, pad_bottom, pad_right,
                                              target_height, target_width)

        horizontal_flip = self.horizontal_flip
        if horizontal_flip:
            x = tf.image.flip_left_right(x)

        vertical_flip = self.horizontal_flip
        if vertical_flip:
            x = tf.image.flip_up_down(x)

        gaussian_noise = self.gaussian_noise
        if gaussian_noise:
            noise = tf.random.normal(shape=tf.shape(x),
                                     mean=0.0,
                                     stddev=1.0,
                                     seed=self.seed,
                                     dtype=tf.float32)
            x = tf.add(x, noise)
        return x

    def output_types(self):
        return tf.float64,

    @property
    def output_shape(self):
        return self.inputs[0].shape

    def update(self, x, y=None):
        pass

    def get_config(self):
        return {'rotation_range': self.rotation_range,
                'random_crop': self.random_crop,
                'brightness_range': self.brightness_range,
                'saturation_range': self.saturation_range,
                'contrast_range': self.contrast_range,
                'translation': self.translation,
                'horizontal_flip': self.horizontal_flip,
                'vertical_flip': self.vertical_flip,
                'gaussian_noise': self.gaussian_noise,
                'seed': self.seed,
                'shape': self.shape}

    def set_config(self, config):
        self.rotation_range = config['rotation_range']
        self.random_crop = config['random_crop']
        self.brightness_range = config['brightness_range']
        self.saturation_range = config['saturation_range']
        self.contrast_range = config['contrast_range']
        self.translation = config['translation']
        self.horizontal_flip = config['horizontal_flip']
        self.vertical_flip = config['vertical_flip']
        self.gaussian_noise = config['gaussian_noise']
        self.seed = config['seed']
        self.shape = config['shape']<|MERGE_RESOLUTION|>--- conflicted
+++ resolved
@@ -336,11 +336,7 @@
     [1, 0, 0, 0, 0, 0, 0, 0, 0, 0]]).
     Outputs are predicted encoded labels in np.array form.
 
-<<<<<<< HEAD
-    The instance of this LgbmClassifier class must be followed by
-=======
     The instance of this LightGBMClassifier class must be followed by
->>>>>>> 2b3e57c1
     an IdentityBlock and an EmptyHead.
     """
 
@@ -421,7 +417,6 @@
         self.y_shape = None
 
 
-<<<<<<< HEAD
 class LightGBMRegressor(Preprocessor):
     """Collect data, train and test the LightGBM for regression task.
 
@@ -501,8 +496,6 @@
         self.y_shape = None
 
 
-=======
->>>>>>> 2b3e57c1
 class ImageAugmentation(Preprocessor):
     """Collection of various image augmentation methods.
     # Arguments

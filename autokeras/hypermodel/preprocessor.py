--- conflicted
+++ resolved
@@ -173,11 +173,7 @@
         return (x - self.mean) / self.std
 
     def output_types(self):
-<<<<<<< HEAD
         return (tf.float32,)
-=======
-        return (tf.float64,)
->>>>>>> 35b7e56f
 
     @property
     def output_shape(self):
@@ -646,11 +642,7 @@
         return x
 
     def output_types(self):
-<<<<<<< HEAD
         return (tf.float32,)
-=======
-        return (tf.float64,)
->>>>>>> 35b7e56f
 
     @property
     def output_shape(self):
@@ -708,11 +700,7 @@
         self.max_columns = max_columns
         self.num_columns = len(column_types)
         self.num_rows = 0
-<<<<<<< HEAD
-        self._shape = None
-=======
         self.shape = None
->>>>>>> 35b7e56f
         # A list of categorical column indices.
         self.categorical_col = []
         # A list of numerical column indices.
@@ -753,17 +741,10 @@
     def update(self, x, y=None):
         self.num_rows += 1
         x = nest.flatten(x)[0].numpy()
-<<<<<<< HEAD
-        #for index in range(len(x)):
-         #   x[index] = x[index].decode('utf-8')
-
-        self._impute(x)
-=======
-        for index in range(len(x)):
-            x[index] = x[index].decode('utf-8')
+        # for index in range(len(x)):
+        #    x[index] = x[index].decode('utf-8')
 
         self.fill_missing(x)
->>>>>>> 35b7e56f
 
         for col_index in self.categorical_col:
             key = str(x[col_index])
@@ -782,15 +763,9 @@
     def transform(self, x, fit=False):
         x = nest.flatten(x)[0].numpy()
 
-<<<<<<< HEAD
-        #for index in range(len(x)):
-         #   x[index] = x[index].decode('utf-8')
+        # for index in range(len(x)):
+        #   x[index] = x[index].decode('utf-8')
         self._impute(x)
-=======
-        for index in range(len(x)):
-            x[index] = x[index].decode('utf-8')
-        self.fill_missing(x)
->>>>>>> 35b7e56f
 
         new_values = []
         # append frequency
@@ -823,11 +798,7 @@
                 x[col_index] = -1
         return np.hstack((x, np.array(new_values)))
 
-<<<<<<< HEAD
-    def _impute(self, x):
-=======
     def fill_missing(self, x):
->>>>>>> 35b7e56f
         for col_index in range(self.num_columns):
             if col_index in self.numerical_col:
                 if x[col_index] == 'nan':
@@ -861,7 +832,7 @@
                 pair = (cat_col_index1, cat_col_index2)
                 self.high_level_cat_cat[pair] = self.categorical_categorical[pair]
 
-            # extract high level columns from num-cat dict and calculte mean
+            # extract high level columns from num-cat dict and calculate mean
             for num_col_index in self.numerical_col:
                 pair = (num_col_index, cat_col_index1)
                 self.high_level_num_cat[pair] = self.numerical_categorical[pair]
@@ -869,34 +840,20 @@
                     self.high_level_num_cat[pair][key] /= self.value_counters[
                         cat_col_index1][key]
 
-<<<<<<< HEAD
-        self._shape = (len(self.column_types)
-                       + len(self.high_level1_col)
-                       + len(self.high_level_cat_cat)
-                       + len(self.high_level_num_cat),)
-=======
         self.shape = (len(self.column_types)
                       + len(self.high_level1_col)
                       + len(self.high_level_cat_cat)
                       + len(self.high_level_num_cat),)
->>>>>>> 35b7e56f
 
     def output_types(self):
         return (tf.float64,)
 
     @property
     def output_shape(self):
-<<<<<<< HEAD
-        return self._shape
-
-    def get_weights(self):
-        return {'_shape': self._shape,
-=======
         return self.shape
 
     def get_weights(self):
         return {'shape': self.shape,
->>>>>>> 35b7e56f
                 'num_rows': self.num_rows,
                 'categorical_col': self.categorical_col,
                 'numerical_col': self.numerical_col,
@@ -911,11 +868,7 @@
                 'high_level_num_cat': self.high_level_num_cat}
 
     def set_weights(self, weights):
-<<<<<<< HEAD
-        self._shape = weights['_shape']
-=======
         self.shape = weights['shape']
->>>>>>> 35b7e56f
         self.num_rows = weights['num_rows']
         self.categorical_col = weights['categorical_col']
         self.numerical_col = weights['numerical_col']
@@ -930,11 +883,7 @@
         self.high_level_num_cat = weights['high_level_num_cat']
 
     def clear_weights(self):
-<<<<<<< HEAD
-        self._shape = None
-=======
         self.shape = None
->>>>>>> 35b7e56f
         self.num_rows = 0
         self.categorical_col = []
         self.numerical_col = []

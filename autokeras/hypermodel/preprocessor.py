import ast
<<<<<<< HEAD
import random
import re
=======
>>>>>>> bfee0c24
import warnings

import numpy as np
import tensorflow as tf
from sklearn.preprocessing import normalize
from tensorflow.python.util import nest

from autokeras import const
from autokeras import encoder
from autokeras import utils
from autokeras.hypermodel import base

with warnings.catch_warnings():
    warnings.simplefilter("ignore")
    import lightgbm as lgb


class Normalization(base.Preprocessor):
    """ Perform basic image transformation and augmentation.

    # Arguments
        mean: Tensor. The mean value. Shape: (data last dimension length,)
        std: Tensor. The standard deviation. Shape is the same as mean.
    """

    def __init__(self, **kwargs):
        super().__init__(**kwargs)
        self.sum = 0
        self.square_sum = 0
        self.count = 0
        self.mean = None
        self.std = None
        self.shape = None

    def update(self, x, y=None):
        x = nest.flatten(x)[0].numpy()
        self.sum += x
        self.square_sum += np.square(x)
        self.count += 1
        self.shape = x.shape

    def finalize(self):
        axis = tuple(range(len(self.shape) - 1))
        self.mean = np.mean(self.sum / self.count, axis=axis)
        square_mean = np.mean(self.square_sum / self.count, axis=axis)
        self.std = np.sqrt(square_mean - np.square(self.mean))

    def transform(self, x, fit=False):
        """ Transform the test data, perform normalization.

        # Arguments
            data: Tensorflow Dataset. The data to be transformed.

        # Returns
            A DataLoader instance.
        """
        x = nest.flatten(x)[0]
        return (x - self.mean) / self.std

    def output_types(self):
        return (tf.float32,)

    @property
    def output_shape(self):
        return self.shape

    def get_weights(self):
        return {'sum': self.sum,
                'square_sum': self.square_sum,
                'count': self.count,
                'mean': self.mean,
                'std': self.std,
                'shape': self.shape}

    def set_weights(self, weights):
        self.sum = weights['sum']
        self.square_sum = weights['square_sum']
        self.count = weights['count']
        self.mean = weights['mean']
        self.std = weights['std']
        self.shape = weights['shape']


class TextToIntSequence(base.Preprocessor):
    """Convert raw texts to sequences of word indices."""

    def __init__(self, max_len=None, **kwargs):
        super().__init__(**kwargs)
        self.max_len = max_len
        self.max_len_in_data = 0
        self.tokenizer = tf.keras.preprocessing.text.Tokenizer(
            num_words=const.Constant.VOCABULARY_SIZE)
        self.max_len_to_use = None
        self.max_features = None

    def update(self, x, y=None):
        sentence = nest.flatten(x)[0].numpy().decode('utf-8')
        self.tokenizer.fit_on_texts([sentence])
        sequence = self.tokenizer.texts_to_sequences([sentence])[0]
        if self.max_len is None:
            self.max_len_in_data = max(self.max_len_in_data, len(sequence))

    def finalize(self):
        self.max_len_to_use = self.max_len or self.max_len_in_data
        self.max_features = len(self.tokenizer.word_counts) + 1

    def transform(self, x, fit=False):
        sentence = nest.flatten(x)[0].numpy().decode('utf-8')
        sequence = self.tokenizer.texts_to_sequences([sentence])
        sequence = tf.keras.preprocessing.sequence.pad_sequences(
            sequence,
            self.max_len_to_use)[0]
        return sequence

    def output_types(self):
        return (tf.int64,)

    @property
    def output_shape(self):
        return self.max_len or self.max_len_in_data,

    def get_config(self):
        return {'max_len': self.max_len}

    def set_config(self, config):
        self.max_len = config['max_len']

    def get_weights(self):
        return {'max_len_in_data': self.max_len_in_data,
                'tokenizer': self.tokenizer,
                'max_len_to_use': self.max_len_to_use,
                'max_features': self.max_features}

    def set_weights(self, weights):
        self.max_len_in_data = weights['max_len_in_data']
        self.tokenizer = weights['tokenizer']
        self.max_len_to_use = weights['max_len_to_use']
        self.max_features = weights['max_features']


class TextToNgramVector(base.Preprocessor):
    """Convert raw texts to n-gram vectors.

    # Arguments
        ngram_range: Int Tuple. Range of sizes of ngram tokens to be extracted.
            Defaults to (1,1).
        stop_words: Set or Iterable of strings. List of stop words to be removed
            during tokenization.
        max_features: Positive Int. Maximum number of words to be considered during
            tokenization.
        norm: String. Can be ('l1', 'l2' or None) Attribute to replicate
            normalization in sklearn TfidfVectorizer.
            Defaults to 'l2'.
    """

    def __init__(self,
                 ngram_range=(1, 1),
                 stop_words=None,
                 max_features=None,
                 norm='l2',
                 **kwargs):
        super().__init__(**kwargs)
        self.stop_words = stop_words
        self.ngram_range = ngram_range
        self.norm = norm
        if(self.norm not in ('l1', 'l2', None)):
            raise ValueError(
                "norm=%s, needs to be either 'l1','l2' or None."
                % self.norm)
        self.selector = None
        self.targets = None
        self._max_features = max_features or const.Constant.VOCABULARY_SIZE
        if(self._max_features <= 0):
            raise ValueError(
                "max_features=%r, needs to be a positive integer."
                % self._max_features)
        self._shape = None
        self.vocabulary = {}  # Vocabulary(Increase with the inputs)
        self.sentence_containers = {}  # Number of sentence that contains the token
        self.word_count = {}  # Count of words across documents
        self._idf_vec = {}  # IDF of all the tokens
        self.stc_num = 0  # The number of all the sentences in the raw doc
        self.k_best_idf_values = []

    @staticmethod
    def _word_ngram(tokens, ngram_range=(1, 1), stop_words=None):
        # handle stop words
        if stop_words is not None:
            tokens = [w for w in tokens if w not in stop_words]

        # handle token n-grams
        min_n, max_n = ngram_range
        if max_n != 1:
            original_tokens = tokens
            if min_n == 1:
                # no need to do any slicing for unigrams
                # just iterate through the original tokens
                tokens = list(original_tokens)
                min_n += 1
            else:
                tokens = []

            n_original_tokens = len(original_tokens)

            # bind method outside of loop to reduce overhead
            tokens_append = tokens.append
            space_join = " ".join

            for n in range(min_n, min(max_n + 1, n_original_tokens + 1)):
                for i in range(n_original_tokens - n + 1):
                    tokens_append(space_join(original_tokens[i: i + n]))

        return tokens

    def update(self, x, y=None):
        x = nest.flatten(x)[0].numpy().decode('utf-8')
        token_pattern = re.compile(r"(?u)\b\w\w+\b")
        tokens = self._word_ngram(token_pattern.findall(x.lower()), self.ngram_range,
                                  self.stop_words)
        sentence_set = set()
        self.stc_num += 1
        for feature in tokens:
            if feature not in self.vocabulary:
                self.vocabulary[feature] = len(self.vocabulary)
            if(feature not in self.word_count):
                self.word_count[feature] = 1
            else:
                self.word_count[feature] += 1
            sentence_set.add(feature)
        for element in sentence_set:
            if element not in self.sentence_containers:
                self.sentence_containers[element] = 1
            else:
                self.sentence_containers[element] += 1
        sentence_set.clear()

    def finalize(self):
        self.stc_num += 1  # idf smoothing
        for word in self.sentence_containers:
            idf = (np.log((self.stc_num)/(self.sentence_containers[word] + 1)) + 1)
            self._idf_vec[word] = idf
        max_features = self._max_features
        if len(self.vocabulary) < self._max_features:
            max_features = len(self.vocabulary)
        # Sort based on term frequency to match sklearn TfidfVectorizer
        k_best_idfs = dict(sorted(self._idf_vec.items(),
                                  key=(lambda item: self.word_count[item[0]]),
                                  reverse=True)[0:max_features])
        self.k_best_idf_values = np.array(list(dict(
            sorted(k_best_idfs.items())).values()))
        k_best_idf_keys = np.array(list(dict(
            sorted(k_best_idfs.items())).keys()))
        self.vocabulary.clear()
        for i in range(max_features):
            self.vocabulary[k_best_idf_keys[i]] = i
        self._shape = np.shape(self.k_best_idf_values)

    def transform(self, x, fit=False):
        # Calculate tf at doc level
        tf = np.zeros(len(self.vocabulary), dtype=int)
        x = nest.flatten(x)[0].numpy().decode('utf-8')
        token_pattern = re.compile(r"(?u)\b\w\w+\b")
        tokens = self._word_ngram(token_pattern.findall(x.lower()), self.ngram_range,
                                  self.stop_words)

        for feature in tokens:
            if feature in self.vocabulary:
                feature_idx = self.vocabulary[feature]
                tf[feature_idx] += 1
        result = tf * self.k_best_idf_values
        result = normalize([result], norm=self.norm, copy=False)[0]
        return result

    def output_types(self):
        return (tf.float64,)

    @property
    def output_shape(self):
        return self._shape

    def get_config(self):
        return {'selector': self.selector,
                'targets': self.targets,
                'ngram_range': self.ngram_range,
                'max_features': self._max_features,
                'stop_words': self.stop_words,
                'norm': self.norm}

    def set_config(self, config):
        self.selector = config['selector']
        self.targets = config['targets']
        self._max_features = config['max_features']
        self.ngram_range = config['ngram_range']
        self.stop_words = config['stop_words']
        self.norm = config['norm']

    def get_weights(self):
        return {'shape': self._shape,
                'k_best_idf_values': self.k_best_idf_values,
                'vocabulary': self.vocabulary,
                'idf_vec': self._idf_vec,
                'sentence_containers': self.sentence_containers,
                'word_count': self.word_count,
                'stc_num': self.stc_num}

    def set_weights(self, weights):
        self._shape = weights['shape']
        self.k_best_idf_values = weights['k_best_idf_values']
        self.vocabulary = weights['vocabulary']
        self._idf_vec = weights['idf_vec']
        self.sentence_containers = weights['sentence_containers']
        self.word_count = weights['word_count']
        self.stc_num = weights['stc_num']


class LightGBMModel(base.Preprocessor):
    """The base class for LightGBMClassifier and LightGBMRegressor.

    # Arguments
        seed: Int. Random seed.
    """

    def __init__(self, seed=None, **kwargs):
        super().__init__(**kwargs)
        self.data = []
        self.targets = []
        self._output_shape = None
        self.lgbm = None
        self.seed = seed
        self.params = None

    def update(self, x, y=None):
        """ Store the train data and decode.

        # Arguments
            x: Eager Tensor. The data to be stored.
            y: Eager Tensor. The label to be stored.
        """
        self.data.append(nest.flatten(x)[0].numpy())
        self.targets.append(nest.flatten(y)[0].numpy())

    def transform(self, x, fit=False):
        """ Transform the data using well-trained LightGBM regressor.

        # Arguments
            x: Eager Tensor. The data to be transformed.

        # Returns
            Eager Tensor. The predicted value of x.
        """
        return [self.lgbm.predict(x.numpy().reshape((1, -1)))]

    def build(self, hp):
        self.params = {
            'boosting_type': ['gbdt'],
            'min_child_weight': hp.Choice('min_child_weight',
                                          [5, 10, 30, 50, 60, 80, 100],
                                          default=5),
            'min_split_gain': [1.0],
            'subsample': [0.8],
            'colsample_bytree': hp.Choice('colsample_bytree',
                                          [0.6, 0.7],
                                          default=0.6),
            'max_depth': hp.Choice('max_depth',
                                   [5, 8, 10],
                                   default=10),
            'num_leaves': [70],
            'learning_rate': hp.Choice('learning_rate',
                                       [0.03, 0.045, 0.06, 0.075,
                                        0.85, 0.95, 0.105, 0.12],
                                       default=0.105),
            'n_estimators': hp.Choice('n_estimators',
                                      [50, 100, 150, 200],
                                      default=50)}

    def finalize(self):
        """ Train the LightGBM model with the data and value stored."""
        target = np.array(self.targets).flatten()
        # TODO: Set hp for parameters below.
        self.lgbm.set_params(**self.params)
        self.lgbm.fit(X=np.asarray(self.data), y=target)
        self.data = []
        self.targets = []

    @property
    def output_shape(self):
        return self._output_shape

    def output_types(self):
        return (tf.float32,)

    def set_weights(self, weights):
        self.lgbm = weights['lgbm']
        self._output_shape = weights['output_shape']
        self.seed = weights['seed']
        self.params = weights['params']

    def get_weights(self):
        return {'lgbm': self.lgbm,
                'output_shape': self._output_shape,
                'seed': self.seed,
                'params': self.params}


class LightGBMClassifier(LightGBMModel):
    """Collect data, train and test the LightGBM for classification task.

    # Arguments
        seed: Int. Random seed.
    """

    def __init__(self, seed=None, **kwargs):
        super().__init__(seed=seed, **kwargs)
        self.lgbm = lgb.LGBMClassifier(random_state=self.seed)
        self._one_hot_encoder = None
        self.num_classes = None

    def finalize(self):
        self._output_shape = self.targets[0].shape
        if self.num_classes > 2:
            self._one_hot_encoder = encoder.OneHotEncoder()
            self._one_hot_encoder.fit_with_one_hot_encoded(self.targets)
            self.targets = self._one_hot_encoder.decode(self.targets)
        super().finalize()

    def get_params(self):
        params = super().get_params()
        params['eval_metric'] = 'logloss'
        return params

    def transform(self, x, fit=False):
        """ Transform the data using well-trained LightGBM classifier.

        # Arguments
            x: Eager Tensor. The data to be transformed.

        # Returns
            Eager Tensor. The predicted label of x.
        """
        y = super().transform(x, fit)
        if self._one_hot_encoder:
            y = self._one_hot_encoder.encode(y)
            y = y.reshape((-1))
        return y

    def set_weights(self, weights):
        super().set_weights(weights)
        self._one_hot_encoder = encoder.OneHotEncoder()
        self._one_hot_encoder.set_state(weights['one_hot_encoder'])
        self.num_classes = weights['num_classes']

    def get_weights(self):
        weights = super().get_weights()
        weights.update({'one_hot_encoder': self._one_hot_encoder.get_state(),
                        'num_classes': self.num_classes})
        return weights


class LightGBMRegressor(LightGBMModel):
    """Collect data, train and test the LightGBM for regression task.

    # Arguments
        seed: Int. Random seed.
    """

    def __init__(self, seed=None, **kwargs):
        super().__init__(seed=seed, **kwargs)
        self.lgbm = lgb.LGBMRegressor(random_state=self.seed)

    def finalize(self):
        self._output_shape = self.targets[0].shape
        super().finalize()


class LightGBMBlock(base.Preprocessor):
    """LightGBM Block for classification or regression task.

    # Arguments
        seed: Int. Random seed.
    """

    def __init__(self, seed=None, **kwargs):
        super().__init__(**kwargs)
        self.lightgbm_block = None
        self.heads = None
        self.seed = seed

    def build(self, hp):
        self.lightgbm_block.build(hp)

    def get_weights(self):
        return self.lightgbm_block.get_weights()

    def set_weights(self, weights):
        self.lightgbm_block.set_weights(weights)

    def get_config(self):
        return self.lightgbm_block.get_config()

    def set_config(self, config):
        self.lightgbm_block.set_config(config)

    def update(self, x, y=None):
        self.lightgbm_block.update(x, y)

    def transform(self, x, fit=False):
        return self.lightgbm_block.transform(x, fit)

    def finalize(self):
        self.lightgbm_block.finalize()

    def output_types(self):
        return self.lightgbm_block.output_types()

    @property
    def output_shape(self):
        return self.lightgbm_block.output_shape

    def set_hp(self, hp):
        self.lightgbm_block.set_hp(hp)


class ImageAugmentation(base.Preprocessor):
    """Collection of various image augmentation methods.

    # Arguments
        percentage: Float. The percentage of data to augment.
        rotation_range: Int. The value can only be 0, 90, or 180.
            Degree range for random rotations. Default to 180.
        random_crop: Boolean. Whether to crop the image randomly. Default to True.
        brightness_range: Positive float.
            Serve as 'max_delta' in tf.image.random_brightness. Default to 0.5.
            Equivalent to adjust brightness using a 'delta' randomly picked in
            the interval [-max_delta, max_delta).
        saturation_range: Positive float or Tuple.
            If given a positive float, _get_min_and_max() will automated generate
            a tuple for saturation range. If given a tuple directly, it will serve
            as a range for picking a saturation shift value from. Default to 0.5.
        contrast_range: Positive float or Tuple.
            If given a positive float, _get_min_and_max() will automated generate
            a tuple for contrast range. If given a tuple directly, it will serve
            as a range for picking a contrast shift value from. Default to 0.5.
        translation: Boolean. Whether to translate the image.
        horizontal_flip: Boolean. Whether to flip the image horizontally.
        vertical_flip: Boolean. Whether to flip the image vertically.
        gaussian_noise: Boolean. Whether to add gaussian noise to the image.
    """

    def __init__(self,
                 percentage=0.25,
                 rotation_range=180,
                 random_crop=True,
                 brightness_range=0.5,
                 saturation_range=0.5,
                 contrast_range=0.5,
                 translation=True,
                 horizontal_flip=True,
                 vertical_flip=True,
                 gaussian_noise=True,
                 **kwargs):
        super().__init__(**kwargs)
        self.percentage = percentage
        self.rotation_range = rotation_range
        self._rotate_choices = [0]
        if self.rotation_range == 90:
            self._rotate_choices = [0, 1, 3]
        elif self.rotation_range == 180:
            self._rotate_choices = [0, 1, 2, 3]
        self.random_crop = random_crop
        if self.random_crop:
            # Generate 20 crop settings, ranging from a 1% to 20% crop.
            self.scales = list(np.arange(0.8, 1.0, 0.01))
            self.boxes = np.zeros((len(self.scales), 4))
            for i, scale in enumerate(self.scales):
                x1 = y1 = 0.5 - (0.5 * scale)
                x2 = y2 = 0.5 + (0.5 * scale)
                self.boxes[i] = [x1, y1, x2, y2]
        self.brightness_range = brightness_range
        self.saturation_range = self._get_min_and_max(saturation_range,
                                                      'saturation_range')
        self.contrast_range = self._get_min_and_max(contrast_range,
                                                    'contrast_range')
        self.translation = translation
        self.horizontal_flip = horizontal_flip
        self.vertical_flip = vertical_flip
        self.gaussian_noise = gaussian_noise
        self.shape = None

    @staticmethod
    def _get_min_and_max(value, name):
        if isinstance(value, (tuple, list)):
            if len(value) != 2:
                raise ValueError(
                    'Argument %s expected either a float between 0 and 1, '
                    'or a tuple of 2 floats between 0 and 1, '
                    'but got: %s' % (value, name))
            min_value, max_value = value
        elif value == 0:
            return None
        min_value = 1. - value
        max_value = 1. + value
        return min_value, max_value

    def update(self, x, y=None):
        x = nest.flatten(x)[0].numpy()
        self.shape = x.shape

    def transform(self, x, fit=False):
        self.shape = x.shape
        choice = tf.random.uniform(shape=[], minval=0., maxval=1., dtype=tf.float32)
        if fit and choice < self.percentage:
            return self._augment(x)
        return x

    def _rotate(self, x):
        rotate_choice = tf.random.uniform(
            shape=[],
            minval=0,
            maxval=len(self._rotate_choices),
            dtype=tf.int64)
        return tf.image.rot90(x, k=self._rotate_choices[rotate_choice])

    def _random_crop(self, x):
        crops = tf.image.crop_and_resize(
            [x],
            boxes=self.boxes,
            box_indices=np.zeros(len(self.scales)),
            crop_size=self.shape[:2])
        return crops[tf.random.uniform(shape=[],
                                       minval=0,
                                       maxval=len(self.scales),
                                       dtype=tf.int32)]

    def _augment(self, x):
        choice = tf.random.uniform(shape=[], minval=0., maxval=1., dtype=tf.float32)
        if self.rotation_range != 0 and choice < 0.5:
            x = self._rotate(x)

        choice = tf.random.uniform(shape=[], minval=0., maxval=1., dtype=tf.float32)
        if self.random_crop and choice < 0.5:
            x = self._random_crop(x)

        choice = tf.random.uniform(shape=[], minval=0., maxval=1., dtype=tf.float32)
        if self.brightness_range != 0 and choice < 0.5:
            x = tf.image.random_brightness(x,
                                           self.brightness_range)

        choice = tf.random.uniform(shape=[], minval=0., maxval=1., dtype=tf.float32)
        if self.saturation_range and self.shape[-1] == 3 and choice > 0.5:
            x = tf.image.random_saturation(x,
                                           self.saturation_range[0],
                                           self.saturation_range[1])

        choice = tf.random.uniform(shape=[], minval=0., maxval=1., dtype=tf.float32)
        if self.contrast_range and choice < 0.5:
            x = tf.image.random_contrast(x,
                                         self.contrast_range[0],
                                         self.contrast_range[1])

        if self.horizontal_flip:
            x = tf.image.random_flip_left_right(x)

        if self.vertical_flip:
            x = tf.image.random_flip_up_down(x)

        choice = tf.random.uniform(shape=[], minval=0., maxval=1., dtype=tf.float32)
        noise = tf.random.normal(shape=tf.shape(x),
                                 mean=0.0,
                                 stddev=1.0,
                                 dtype=tf.float32)
        if self.gaussian_noise and choice < 0.5:
            x = tf.add(x, noise)
        return x

    def output_types(self):
        return (tf.float32,)

    @property
    def output_shape(self):
        return self.shape

    def get_config(self):
        return {'rotation_range': self.rotation_range,
                'random_crop': self.random_crop,
                'brightness_range': self.brightness_range,
                'saturation_range': self.saturation_range,
                'contrast_range': self.contrast_range,
                'translation': self.translation,
                'horizontal_flip': self.horizontal_flip,
                'vertical_flip': self.vertical_flip,
                'gaussian_noise': self.gaussian_noise,
                'shape': self.shape}

    def set_config(self, config):
        self.rotation_range = config['rotation_range']
        self.random_crop = config['random_crop']
        self.brightness_range = config['brightness_range']
        self.saturation_range = config['saturation_range']
        self.contrast_range = config['contrast_range']
        self.translation = config['translation']
        self.horizontal_flip = config['horizontal_flip']
        self.vertical_flip = config['vertical_flip']
        self.gaussian_noise = config['gaussian_noise']
        self.shape = config['shape']


class FeatureEngineering(base.Preprocessor):
    """A preprocessor block does feature engineering for the data.

    # Arguments
        max_columns: Int. The maximum number of columns after feature engineering.
            Defaults to 1000.
    """

    def __init__(self, max_columns=1000, **kwargs):
        super().__init__(**kwargs)
        self.column_names = None
        self.column_types = None
        self.max_columns = max_columns
        self.num_columns = 0
        self.num_rows = 0
        self.shape = None
        # A list of categorical column indices.
        self.categorical_col = []
        # A list of numerical column indices.
        self.numerical_col = []
        self.label_encoders = {}
        self.value_counters = {}
        self.categorical_categorical = {}
        self.numerical_categorical = {}
        self.count_frequency = {}
        # more than 32, less than 100
        self.high_level1_col = []
        # more than 100
        self.high_level2_col = []
        self.high_level_cat_cat = {}
        self.high_level_num_cat = {}

    def initialize(self):
        for column_name, column_type in self.column_types.items():
            if column_type == 'categorical':
                self.categorical_col.append(
                    self.column_names.index(column_name))
            elif column_type == 'numerical':
                self.numerical_col.append(
                    self.column_names.index(column_name))
            else:
                raise ValueError('Unsupported column type: '
                                 '{type}'.format(type=column_type))

        for index, cat_col_index1 in enumerate(self.categorical_col):
            self.label_encoders[cat_col_index1] = encoder.LabelEncoder()
            self.value_counters[cat_col_index1] = {}
            self.count_frequency[cat_col_index1] = {}
            for cat_col_index2 in self.categorical_col[index + 1:]:
                self.categorical_categorical[(cat_col_index1, cat_col_index2)] = {}
            for num_col_index in self.numerical_col:
                self.numerical_categorical[(num_col_index, cat_col_index1)] = {}

    def update(self, x, y=None):
        if self.num_rows == 0:
            self.num_columns = len(self.column_types)
            self.initialize()

        self.num_rows += 1
        x = nest.flatten(x)[0].numpy()

        self.fill_missing(x)

        for col_index in self.categorical_col:
            key = str(x[col_index])
            self.label_encoders[col_index].update(key)
            self.value_counters[col_index].setdefault(key, 0)
            self.value_counters[col_index][key] += 1

        for col_index1, col_index2 in self.categorical_categorical.keys():
            key = str((x[col_index1], x[col_index2]))
            self.categorical_categorical[(col_index1, col_index2)].setdefault(key, 0)
            self.categorical_categorical[(col_index1, col_index2)][key] += 1

        for num_col_index, cat_col_index in self.numerical_categorical.keys():
            key = str(x[cat_col_index])
            v = x[num_col_index]
            self.numerical_categorical[(
                num_col_index, cat_col_index)].setdefault(key, 0)
            self.numerical_categorical[(num_col_index, cat_col_index)][key] += v

    def transform(self, x, fit=False):
        x = nest.flatten(x)[0].numpy()

        self.fill_missing(x)

        new_values = []
        # append frequency
        for col_index in self.high_level1_col:
            cat_name = str(x[col_index])
            new_value = self.count_frequency[col_index][cat_name] if \
                cat_name in self.count_frequency[col_index] else -1
            new_values.append(new_value)

        # append cat-cat value
        for key, value in self.high_level_cat_cat.items():
            col_index1, col_index2 = key
            pair = str((x[col_index1], x[col_index2]))
            new_value = value[pair] if pair in value else -1
            new_values.append(new_value)

        # append num-cat value
        for key, value in self.high_level_num_cat.items():
            num_col_index, cat_col_index = key
            cat_name = str(x[cat_col_index])
            new_value = value[cat_name] if cat_name in value else -1
            new_values.append(new_value)

        # LabelEncoding
        for col_index in self.categorical_col:
            key = str(x[col_index])
            try:
                x[col_index] = self.label_encoders[col_index].transform(key)
            except KeyError:
                x[col_index] = -1
        return np.hstack((x, np.array(new_values)))

    def fill_missing(self, x):
        for col_index in range(self.num_columns):
            x[col_index] = x[col_index].decode('utf-8')
            if col_index in self.numerical_col:
                if x[col_index] == 'nan':
                    x[col_index] = 0.0
                else:
                    x[col_index] = float(x[col_index])
            else:
                if x[col_index] == 'nan':
                    x[col_index] = 0

    def finalize(self):
        # divide column according to category number of the column
        for col_index in self.value_counters.keys():
            num_cat = len(self.value_counters[col_index])
            if num_cat > 32 and num_cat <= 100:
                self.high_level1_col.append(col_index)
                self.count_frequency[col_index] = {
                    key: value / (self.num_rows * num_cat)
                    for key, value in self.value_counters[col_index].items()}
            elif num_cat > 100:
                self.high_level2_col.append(col_index)

        self.high_level2_col.sort()

        for index, cat_col_index1 in enumerate(self.high_level2_col):
            # extract high level columns from cat-cat dict
            for cat_col_index2 in self.high_level2_col[index + 1:]:
                pair = (cat_col_index1, cat_col_index2)
                self.high_level_cat_cat[pair] = self.categorical_categorical[pair]

            # extract high level columns from num-cat dict and calculate mean
            for num_col_index in self.numerical_col:
                pair = (num_col_index, cat_col_index1)
                self.high_level_num_cat[pair] = self.numerical_categorical[pair]
                for key, value in self.high_level_num_cat[pair].items():
                    self.high_level_num_cat[pair][key] /= self.value_counters[
                        cat_col_index1][key]

        self.shape = (len(self.column_types)
                      + len(self.high_level1_col)
                      + len(self.high_level_cat_cat)
                      + len(self.high_level_num_cat),)

    def output_types(self):
        return (tf.float32,)

    @property
    def output_shape(self):
        return self.shape

    def get_weights(self):
        label_encoders_state = {
            key: label_encoder.get_state()
            for key, label_encoder in self.label_encoders.items()}
        return {
            'shape': self.shape,
            'num_rows': self.num_rows,
            'categorical_col': self.categorical_col,
            'numerical_col': self.numerical_col,
            'label_encoders': utils.to_type_key(label_encoders_state, str),
            'value_counters': utils.to_type_key(self.value_counters, str),
            'categorical_categorical': utils.to_type_key(
                self.categorical_categorical, str),
            'numerical_categorical': utils.to_type_key(
                self.numerical_categorical, str),
            'count_frequency': utils.to_type_key(self.count_frequency, str),
            'high_level1_col': self.high_level1_col,
            'high_level2_col': self.high_level2_col,
            'high_level_cat_cat': utils.to_type_key(self.high_level_cat_cat, str),
            'high_level_num_cat': utils.to_type_key(self.high_level_num_cat, str)}

    def set_weights(self, weights):
        for key, label_encoder_state in utils.to_type_key(weights['label_encoders'],
                                                          int).items():
            self.label_encoders[key] = encoder.LabelEncoder()
            self.label_encoders[key].set_state(label_encoder_state)
        self.shape = weights['shape']
        self.num_rows = weights['num_rows']
        self.categorical_col = weights['categorical_col']
        self.numerical_col = weights['numerical_col']
        self.value_counters = utils.to_type_key(weights['value_counters'], int)
        self.categorical_categorical = utils.to_type_key(
            weights['categorical_categorical'], ast.literal_eval)
        self.numerical_categorical = utils.to_type_key(
            weights['numerical_categorical'], ast.literal_eval)
        self.count_frequency = utils.to_type_key(weights['count_frequency'], int)
        self.high_level1_col = weights['high_level1_col']
        self.high_level2_col = weights['high_level2_col']
        self.high_level_cat_cat = utils.to_type_key(
            weights['high_level_cat_cat'], ast.literal_eval)
        self.high_level_num_cat = utils.to_type_key(
            weights['high_level_num_cat'], ast.literal_eval)

    def get_config(self):
        return {'column_names': self.column_names,
                'column_types': utils.to_type_key(self.column_types, str),
                'num_columns': self.num_columns,
                'max_columns': self.max_columns}

    def set_config(self, config):
        self.column_names = config['column_names']
        self.column_types = config['column_types']
        self.num_columns = config['num_columns']
        self.max_columns = config['max_columns']<|MERGE_RESOLUTION|>--- conflicted
+++ resolved
@@ -1,9 +1,6 @@
 import ast
-<<<<<<< HEAD
 import random
 import re
-=======
->>>>>>> bfee0c24
 import warnings
 
 import numpy as np

import numpy as np
import tensorflow as tf
import lightgbm as lgb
import random
from sklearn import feature_selection
from sklearn.feature_extraction import text
from tensorflow.python.util import nest

from autokeras import const
from autokeras import utils
from autokeras.hypermodel import block


class Preprocessor(block.Block):
    """Hyper preprocessing block base class."""

    def __init__(self, **kwargs):
        super().__init__(**kwargs)
        self._hp = None

    def build(self, hp, inputs=None):
        """Build into part of a Keras Model.

        Since they are for preprocess data before feeding into the Keras Model,
        they are not part of the Keras Model. They only pass the inputs
        directly to outputs.
        """
        return inputs

    def set_hp(self, hp):
        """Set Hyperparameters for the Preprocessor.

        Since the `update` and `transform` function are all for single training
        instances instead of the entire dataset, the Hyperparameters needs to be
        set in advance of call them.

        # Arguments
            hp: Hyperparameters. The hyperparameters for tuning the preprocessor.
        """
        self._hp = hp

    def update(self, x, y=None):
        """Incrementally fit the preprocessor with a single training instance.

        # Arguments
            x: EagerTensor. A single instance in the training dataset.
            y: EagerTensor. The targets of the tasks. Defaults to None.
        """
        raise NotImplementedError

    def transform(self, x, fit=False):
        """Incrementally fit the preprocessor with a single training instance.

        # Arguments
            x: EagerTensor. A single instance in the training dataset.
            fit: Boolean. Whether it is in fit mode.

        Returns:
            A transformed instanced which can be converted to a tf.Tensor.
        """
        raise NotImplementedError

    def output_types(self):
        """The output types of the transformed data, e.g. tf.int64.

        The output types are required by tf.py_function, which is used for transform
        the dataset into a new one with a map function.

        # Returns
            A tuple of data types.
        """
        raise NotImplementedError

    @property
    def output_shape(self):
        """The output shape of the transformed data.

        The output shape is needed to build the Keras Model from the AutoModel.
        The output shape of the preprocessor is the input shape of the Keras Model.

        # Returns
            A tuple of int(s) or a TensorShape.
        """
        raise NotImplementedError

    def finalize(self):
        """Training process of the preprocessor after update with all instances."""
        pass

    def get_config(self):
        """Get the configuration of the preprocessor.

        # Returns
            A dictionary of configurations of the preprocessor.
        """
        return {}

    def set_config(self, config):
        """Set the configuration of the preprocessor.

        # Arguments
            config: A dictionary of the configurations of the preprocessor.
        """
<<<<<<< HEAD
        pass

    def clear_weights(self):
        """Delete the trained weights of the preprocessor."""
        pass

=======
        pass

    def clear_weights(self):
        """Delete the trained weights of the preprocessor."""
        pass

>>>>>>> 246f7117
    def get_weights(self):
        """Get the trained weights of the preprocessor.

        # Returns
            A dictionary of trained weights of the preprocessor.
        """
        return {}

    def set_weights(self, weights):
        """Set the trained weights of the preprocessor.

        # Arguments
            weights: A dictionary of trained weights of the preprocessor.
        """
        pass


class Normalization(Preprocessor):
    """ Perform basic image transformation and augmentation.

    # Arguments
        mean: Tensor. The mean value. Shape: (data last dimension length,)
        std: Tensor. The standard deviation. Shape is the same as mean.
    """

    def __init__(self, **kwargs):
        super().__init__(**kwargs)
        self.sum = 0
        self.square_sum = 0
        self.count = 0
        self.mean = None
        self.std = None
        self.shape = None

    def update(self, x, y=None):
        x = nest.flatten(x)[0].numpy()
        self.sum += x
        self.square_sum += np.square(x)
        self.count += 1
        self.shape = x.shape

    def finalize(self):
        axis = tuple(range(len(self.shape) - 1))
        self.mean = np.mean(self.sum / self.count, axis=axis)
        square_mean = np.mean(self.square_sum / self.count, axis=axis)
        self.std = np.sqrt(square_mean - np.square(self.mean))

    def transform(self, x, fit=False):
        """ Transform the test data, perform normalization.

        # Arguments
            data: Tensorflow Dataset. The data to be transformed.

        # Returns
            A DataLoader instance.
        """
        x = nest.flatten(x)[0]
        return (x - self.mean) / self.std

    def output_types(self):
        return tf.float64,

    @property
    def output_shape(self):
        return self.inputs[0].shape

    def get_weights(self):
        return {'sum': self.sum,
                'square_sum': self.square_sum,
                'count': self.count,
                'mean': self.mean,
                'std': self.std,
                'shape': self.shape}

    def set_weights(self, weights):
        self.sum = weights['sum']
        self.square_sum = weights['square_sum']
        self.count = weights['count']
        self.mean = weights['mean']
        self.std = weights['std']
<<<<<<< HEAD
        self._shape = weights['_shape']
=======
        self.shape = weights['shape']
>>>>>>> 246f7117

    def clear_weights(self):
        self.sum = 0
        self.square_sum = 0
        self.count = 0
        self.mean = None
        self.std = None
<<<<<<< HEAD
        self._shape = None
=======
        self.shape = None
>>>>>>> 246f7117


class TextToIntSequence(Preprocessor):
    """Convert raw texts to sequences of word indices."""

    def __init__(self, max_len=None, **kwargs):
        super().__init__(**kwargs)
        self.max_len = max_len
        self.max_len_in_data = 0
        self.tokenizer = tf.keras.preprocessing.text.Tokenizer(
            num_words=const.Constant.VOCABULARY_SIZE)

    def update(self, x, y=None):
        sentence = nest.flatten(x)[0].numpy().decode('utf-8')
        self.tokenizer.fit_on_texts([sentence])
        sequence = self.tokenizer.texts_to_sequences([sentence])[0]
        if self.max_len is None:
            self.max_len_in_data = max(self.max_len_in_data, len(sequence))

    def transform(self, x, fit=False):
        sentence = nest.flatten(x)[0].numpy().decode('utf-8')
        sequence = self.tokenizer.texts_to_sequences(sentence)[0]
        sequence = tf.keras.preprocessing.sequence.pad_sequences(
            sequence,
            self.max_len or self.max_len_in_data)
        return sequence

    def output_types(self):
        return tf.int64,

    @property
    def output_shape(self):
        return self.max_len or self.max_len_in_data,

    def get_config(self):
        return {'max_len': self.max_len}

<<<<<<< HEAD
    def get_config(self):
        return {'max_len': self.max_len}

    def set_config(self, config):
        self.max_len = config['max_len']

    def get_weights(self):
        return {'_max_len': self._max_len,
                '_tokenizer': self._tokenizer}

    def set_weights(self, weights):
        self._max_len = weights['_max_len']
        self._tokenizer = weights['_tokenizer']

    def clear_weights(self):
        self._max_len = 0
        self._tokenizer = tf.keras.preprocessing.text.Tokenizer(
=======
    def set_config(self, config):
        self.max_len = config['max_len']

    def get_weights(self):
        return {'max_len_in_data': self.max_len_in_data,
                'tokenizer': self.tokenizer}

    def set_weights(self, weights):
        self.max_len_in_data = weights['max_len_in_data']
        self.tokenizer = weights['tokenizer']

    def clear_weights(self):
        self.max_len_in_data = 0
        self.tokenizer = tf.keras.preprocessing.text.Tokenizer(
>>>>>>> 246f7117
            num_words=const.Constant.VOCABULARY_SIZE)


class TextToNgramVector(Preprocessor):
    """Convert raw texts to n-gram vectors."""

    def __init__(self, **kwargs):
        super().__init__(**kwargs)
        self.vectorizer = text.TfidfVectorizer(
            ngram_range=(1, 2),
            strip_accents='unicode',
            decode_error='replace',
            analyzer='word',
            min_df=2)
        self.selector = None
        self.labels = None
        self.vectorizer.max_features = const.Constant.VOCABULARY_SIZE
        self._texts = []
        self.shape = None

    def update(self, x, y=None):
        # TODO: Implement a sequential version fit for both
        #  TfidfVectorizer and SelectKBest
        self._texts.append(nest.flatten(x)[0].numpy().decode('utf-8'))

    def finalize(self):
        self._texts = np.array(self._texts)
        self.vectorizer.fit(self._texts)
        data = self.vectorizer.transform(self._texts)
        self.shape = data.shape[1:]
        if self.labels:
            self.selector = feature_selection.SelectKBest(
                feature_selection.f_classif,
                k=min(self.vectorizer.max_features, data.shape[1]))
            self.selector.fit(data, self.labels)

    def transform(self, x, fit=False):
        sentence = nest.flatten(x)[0].numpy().decode('utf-8')
        data = self.vectorizer.transform([sentence]).toarray()
        if self.selector:
            data = self.selector.transform(data).astype('float32')
        return data[0]

    def output_types(self):
        return tf.float64,

    @property
    def output_shape(self):
        return self.shape

    def get_weights(self):
<<<<<<< HEAD
        return {'_vectorizer': self._vectorizer,
                'selector': self.selector,
                'labels': self.labels,
                '_max_features': self._max_features,
                '_texts': self._texts,
                '_shape': self._shape}

    def set_weights(self, weights):
        self._vectorizer = weights['_vectorizer']
        self.selector = weights['selector']
        self.labels = weights['labels']
        self._max_features = weights['_max_features']
        self._vectorizer.max_features = self._max_features
        self._texts = weights['_texts']
        self._shape = weights['_shape']

    def clear_weights(self):
        self._vectorizer = text.TfidfVectorizer(
=======
        return {'vectorizer': self.vectorizer,
                'selector': self.selector,
                'labels': self.labels,
                'max_features': self.vectorizer.max_features,
                'texts': self._texts,
                'shape': self.shape}

    def set_weights(self, weights):
        self.vectorizer = weights['vectorizer']
        self.selector = weights['selector']
        self.labels = weights['labels']
        self.vectorizer.max_features = weights['max_features']
        self._texts = weights['texts']
        self.shape = weights['shape']

    def clear_weights(self):
        self.vectorizer = text.TfidfVectorizer(
>>>>>>> 246f7117
            ngram_range=(1, 2),
            strip_accents='unicode',
            decode_error='replace',
            analyzer='word',
            min_df=2)
        self.selector = None
        self.labels = None
<<<<<<< HEAD
        self._max_features = const.Constant.VOCABULARY_SIZE
        self._vectorizer.max_features = self._max_features
        self._texts = []
        self._shape = None


class LightGBMClassifier(Preprocessor):
    """Collect data, train and test the LightGBM for classification task.

    Input data are np.array etc. np.random.rand(example_number, feature_number).
    Input labels are encoded labels in np.array form
    etc. np.array([[1, 0, 0, 0, 0, 0, 0, 0, 0, 0],
    [1, 0, 0, 0, 0, 0, 0, 0, 0, 0]]).
    Outputs are predicted encoded labels in np.array form.

    The instance of this LgbmClassifier class must be followed by
    an IdentityBlock and an EmptyHead.
    """

    def __init__(self, **kwargs):
        super().__init__(**kwargs)
        self.data = []
        self.label = []
        self.lgbm = lgb.LGBMClassifier()
        self._one_hot_encoder = utils.OneHotEncoder()
        self.y_shape = None

    def update(self, x, y=None):
        """ Store the train data and decode.

        # Arguments
            x: Eager Tensor. The data to be stored.
            y: Eager Tensor. The label to be stored.
        """
        y = nest.flatten(y)[0].numpy()
        self.data.append(nest.flatten(x)[0].numpy())
        self._one_hot_encoder.fit_with_one_hot_encoded(np.array(y))
        self.y_shape = np.shape(y)
        y = y.reshape(1, -1)
        self.label.append(nest.flatten(self._one_hot_encoder.decode(y))[0])

    def finalize(self):
        """ Train the LGBM classifier with the data and label stored."""
        label = np.array(self.label).flatten()
        # TODO: Set hp for parameters below.
        param = {'boosting_type': ['gbdt'],
                 'min_child_weight': [5],
                 'min_split_gain': [1.0],
                 'subsample': [0.8],
                 'colsample_bytree': [0.6],
                 'max_depth': [10],
                 'num_leaves': [70],
                 'learning_rate': [0.04],
                 'eval_metric': 'logloss'}
        self.lgbm.set_params(**param)
        self.lgbm.fit(X=np.asarray(self.data), y=label)
        self.data = []
        self.label = []

    def transform(self, x, fit=False):
        """ Transform the data using well-trained LGBM classifier.

        # Arguments
            x: Eager Tensor. The data to be transformed.

        # Returns
            Eager Tensor. The predicted label of x.
         """
        ypred = [self.lgbm.predict(x.numpy().reshape((1, -1)))]
        y = self._one_hot_encoder.encode(ypred)
        y = y.reshape((-1))
        return y

    def output_types(self):
        return tf.int32,

    @property
    def output_shape(self):
        return self.y_shape

    def set_weights(self, weights):
        self.lgbm = weights['lgbm']
        self._one_hot_encoder = weights['_one_hot_encoder']
        self.y_shape = weights['y_shape']

    def get_weights(self):
        return {'lgbm': self.lgbm,
                '_one_hot_encoder': self._one_hot_encoder,
                'y_shape': self.y_shape}

    def clear_weights(self):
        self.lgbm = lgb.LGBMClassifier()
        self._one_hot_encoder = utils.OneHotEncoder()
        self.y_shape = None


class LightGBMRegressor(Preprocessor):
    """Collect data, train and test the LightGBM for regression task.

    Input data are np.array etc. np.random.rand(example_number, feature_number).
    Input value are real number in np.array form
    etc. np.array([1.1, 2.1, 4.2, 0.3, 2.4, 8.5, 7.3, 8.4, 9.4, 4.3]).
    Outputs are predicted value in np.array form.

    The instance of this LightGBMRegressor class must be followed by
    an IdentityBlock and an EmptyHead.
    """

    def __init__(self, **kwargs):
        super().__init__(**kwargs)
        self.data = []
        self.label = []
        self.lgbm = lgb.LGBMRegressor()
        self.y_shape = None

    def update(self, x, y=None):
        """ Store the train data.

        # Arguments
            x: Eager Tensor. The data to be stored.
            y: Eager Tensor. The value to be stored.
        """
        self.data.append(nest.flatten(x)[0].numpy())
        self.y_shape = np.shape(y)
        self.label.append(nest.flatten(y))

    def finalize(self):
        """ Train the LGBM regressor with the data and value stored."""
        label = np.array(self.label).flatten()
        # TODO: Set hp for parameters below.
        param = {'boosting_type': ['gbdt'],
                 'min_child_weight': [5],
                 'min_split_gain': [1.0],
                 'subsample': [0.8],
                 'colsample_bytree': [0.6],
                 'max_depth': [10],
                 'num_leaves': [70],
                 'learning_rate': [0.04]}
        self.lgbm.set_params(**param)
        self.lgbm.fit(X=np.asarray(self.data), y=label)
        self.data = []
        self.label = []

    def transform(self, x, fit=False):
        """ Transform the data using well-trained LGBM regressor.

        # Arguments
            x: Eager Tensor. The data to be transformed.

        # Returns
            Eager Tensor. The predicted value of x.
         """
        ypred = [self.lgbm.predict(x.numpy().reshape((1, -1)))]
        return ypred

    def output_types(self):
        return tf.int32,

    @property
    def output_shape(self):
        return self.y_shape

    def set_weights(self, weights):
        self.lgbm = weights['lgbm']
        self.y_shape = weights['y_shape']

    def get_weights(self):
        return {'lgbm': self.lgbm,
                'y_shape': self.y_shape}

    def clear_weights(self):
        self.lgbm = lgb.LGBMRegressor()
        self.y_shape = None
=======
        self.vectorizer.max_features = const.Constant.VOCABULARY_SIZE
        self._texts = []
        self.shape = None
>>>>>>> 246f7117


class ImageAugmentation(Preprocessor):
    """Collection of various image augmentation methods.
    # Arguments
        rotation_range: Int. The value can only be 0, 90, or 180.
            Degree range for random rotations. Default to 180.
        random_crop: Boolean. Whether to crop the image randomly. Default to True.
        brightness_range: Positive float.
            Serve as 'max_delta' in tf.image.random_brightness. Default to 0.5.
            Equivalent to adjust brightness using a 'delta' randomly picked in
            the interval [-max_delta, max_delta).
        saturation_range: Positive float or Tuple.
            If given a positive float, _get_min_and_max() will automated generate
            a tuple for saturation range. If given a tuple directly, it will serve
            as a range for picking a saturation shift value from. Default to 0.5.
        contrast_range: Positive float or Tuple.
            If given a positive float, _get_min_and_max() will automated generate
            a tuple for contrast range. If given a tuple directly, it will serve
            as a range for picking a contrast shift value from. Default to 0.5.
        translation: Boolean. Whether to translate the image.
        horizontal_flip: Boolean. Whether to flip the image horizontally.
        vertical_flip: Boolean. Whether to flip the image vertically.
        gaussian_noise: Boolean. Whether to add gaussian noise to the image.
        seed: Int. Seed for tf.image.random_*(). Default to None.
    """

    def __init__(self,
                 rotation_range=180,
                 random_crop=True,
                 brightness_range=0.5,
                 saturation_range=0.5,
                 contrast_range=0.5,
                 translation=True,
                 horizontal_flip=True,
                 vertical_flip=True,
                 gaussian_noise=True,
                 seed=None,
                 **kwargs):
        super().__init__(**kwargs)
        self.rotation_range = rotation_range
        self.random_crop = random_crop
        self.brightness_range = brightness_range
        self.saturation_range = self._get_min_and_max(saturation_range,
                                                      'saturation_range')
        self.contrast_range = self._get_min_and_max(contrast_range,
                                                    'contrast_range')
        self.translation = translation
        self.horizontal_flip = horizontal_flip
        self.vertical_flip = vertical_flip
        self.gaussian_noise = gaussian_noise
        self.seed = seed
        self.shape = None

    @staticmethod
    def _get_min_and_max(value, name):
        if isinstance(value, (tuple, list)):
            if len(value) != 2:
                raise ValueError(
                    'Argument %s expected either a float between 0 and 1, '
                    'or a tuple of 2 floats between 0 and 1, '
                    'but got: %s' % (value, name))
            min_value, max_value = value
        else:
            min_value = 1. - value
            max_value = 1. + value
        return min_value, max_value

    def transform(self, x, fit=False):
        if not fit:
            return x
        np.random.seed(self.seed)
        self.shape = x.shape
        target_height, target_width, channels = self.shape
        rotation_range = self.rotation_range
        k_choices = {}
        if rotation_range == 0:
            k_choices = [0]
        elif rotation_range == 90:
            k_choices = [0, 1, 3]
        elif rotation_range == 180:
            k_choices = [0, 1, 2, 3]
        x = tf.image.rot90(x, k=random.choice(k_choices))

        random_crop = self.random_crop
        if random_crop:
            crop_height = np.random.randint(low=1, high=target_height)
            crop_width = np.random.randint(low=1, high=target_width)
            crop_size = [crop_height,
                         crop_width,
                         channels]
            target_shape = (target_height, target_width)
            x = tf.image.resize(
                tf.image.random_crop(x, size=crop_size, seed=self.seed),
                size=target_shape)

        brightness_range = self.brightness_range
        if brightness_range != 0:
            x = tf.image.random_brightness(x, self.brightness_range, self.seed)

        saturation_range = self.saturation_range
        if saturation_range != 0:
            min_value, max_value = self.saturation_range
            x = tf.image.random_saturation(x, min_value, max_value, self.seed)

        contrast_range = self.contrast_range
        if contrast_range != 0:
            min_value, max_value = self.contrast_range
            x = tf.image.random_contrast(x, min_value, max_value, self.seed)

        translation = self.translation
        if translation:
            pad_top = np.random.randint(low=0,
                                        high=max(int(target_height*0.3), 1))
            pad_left = np.random.randint(low=0,
                                         high=max(int(target_width*0.3), 1))
            pad_bottom = np.random.randint(low=0,
                                           high=max(int(target_height*0.3), 1))
            pad_right = np.random.randint(low=0,
                                          high=max(int(target_width*0.3), 1))
            x = tf.image.pad_to_bounding_box(x, pad_top, pad_left,
                                             target_height + pad_bottom + pad_top,
                                             target_width + pad_right + pad_left)
            x = tf.image.crop_to_bounding_box(x, pad_bottom, pad_right,
                                              target_height, target_width)

        horizontal_flip = self.horizontal_flip
        if horizontal_flip:
            x = tf.image.flip_left_right(x)

        vertical_flip = self.horizontal_flip
        if vertical_flip:
            x = tf.image.flip_up_down(x)

        gaussian_noise = self.gaussian_noise
        if gaussian_noise:
            noise = tf.random.normal(shape=tf.shape(x),
                                     mean=0.0,
                                     stddev=1.0,
                                     seed=self.seed,
                                     dtype=tf.float32)
            x = tf.add(x, noise)
        return x

    def output_types(self):
        return tf.float64,

    @property
    def output_shape(self):
        return self.inputs[0].shape

    def update(self, x, y=None):
        pass

    def get_config(self):
        return {'rotation_range': self.rotation_range,
                'random_crop': self.random_crop,
                'brightness_range': self.brightness_range,
                'saturation_range': self.saturation_range,
                'contrast_range': self.contrast_range,
                'translation': self.translation,
                'horizontal_flip': self.horizontal_flip,
                'vertical_flip': self.vertical_flip,
                'gaussian_noise': self.gaussian_noise,
                'seed': self.seed,
<<<<<<< HEAD
                '_shape': self._shape}
=======
                'shape': self.shape}
>>>>>>> 246f7117

    def set_config(self, config):
        self.rotation_range = config['rotation_range']
        self.random_crop = config['random_crop']
        self.brightness_range = config['brightness_range']
        self.saturation_range = config['saturation_range']
        self.contrast_range = config['contrast_range']
        self.translation = config['translation']
        self.horizontal_flip = config['horizontal_flip']
        self.vertical_flip = config['vertical_flip']
        self.gaussian_noise = config['gaussian_noise']
        self.seed = config['seed']
<<<<<<< HEAD
        self._shape = config['_shape']
=======
        self.shape = config['shape']
>>>>>>> 246f7117
<|MERGE_RESOLUTION|>--- conflicted
+++ resolved
@@ -101,21 +101,12 @@
         # Arguments
             config: A dictionary of the configurations of the preprocessor.
         """
-<<<<<<< HEAD
         pass
 
     def clear_weights(self):
         """Delete the trained weights of the preprocessor."""
         pass
 
-=======
-        pass
-
-    def clear_weights(self):
-        """Delete the trained weights of the preprocessor."""
-        pass
-
->>>>>>> 246f7117
     def get_weights(self):
         """Get the trained weights of the preprocessor.
 
@@ -196,11 +187,7 @@
         self.count = weights['count']
         self.mean = weights['mean']
         self.std = weights['std']
-<<<<<<< HEAD
-        self._shape = weights['_shape']
-=======
         self.shape = weights['shape']
->>>>>>> 246f7117
 
     def clear_weights(self):
         self.sum = 0
@@ -208,11 +195,7 @@
         self.count = 0
         self.mean = None
         self.std = None
-<<<<<<< HEAD
-        self._shape = None
-=======
         self.shape = None
->>>>>>> 246f7117
 
 
 class TextToIntSequence(Preprocessor):
@@ -250,25 +233,6 @@
     def get_config(self):
         return {'max_len': self.max_len}
 
-<<<<<<< HEAD
-    def get_config(self):
-        return {'max_len': self.max_len}
-
-    def set_config(self, config):
-        self.max_len = config['max_len']
-
-    def get_weights(self):
-        return {'_max_len': self._max_len,
-                '_tokenizer': self._tokenizer}
-
-    def set_weights(self, weights):
-        self._max_len = weights['_max_len']
-        self._tokenizer = weights['_tokenizer']
-
-    def clear_weights(self):
-        self._max_len = 0
-        self._tokenizer = tf.keras.preprocessing.text.Tokenizer(
-=======
     def set_config(self, config):
         self.max_len = config['max_len']
 
@@ -283,7 +247,6 @@
     def clear_weights(self):
         self.max_len_in_data = 0
         self.tokenizer = tf.keras.preprocessing.text.Tokenizer(
->>>>>>> 246f7117
             num_words=const.Constant.VOCABULARY_SIZE)
 
 
@@ -335,26 +298,6 @@
         return self.shape
 
     def get_weights(self):
-<<<<<<< HEAD
-        return {'_vectorizer': self._vectorizer,
-                'selector': self.selector,
-                'labels': self.labels,
-                '_max_features': self._max_features,
-                '_texts': self._texts,
-                '_shape': self._shape}
-
-    def set_weights(self, weights):
-        self._vectorizer = weights['_vectorizer']
-        self.selector = weights['selector']
-        self.labels = weights['labels']
-        self._max_features = weights['_max_features']
-        self._vectorizer.max_features = self._max_features
-        self._texts = weights['_texts']
-        self._shape = weights['_shape']
-
-    def clear_weights(self):
-        self._vectorizer = text.TfidfVectorizer(
-=======
         return {'vectorizer': self.vectorizer,
                 'selector': self.selector,
                 'labels': self.labels,
@@ -372,7 +315,6 @@
 
     def clear_weights(self):
         self.vectorizer = text.TfidfVectorizer(
->>>>>>> 246f7117
             ngram_range=(1, 2),
             strip_accents='unicode',
             decode_error='replace',
@@ -380,11 +322,9 @@
             min_df=2)
         self.selector = None
         self.labels = None
-<<<<<<< HEAD
-        self._max_features = const.Constant.VOCABULARY_SIZE
-        self._vectorizer.max_features = self._max_features
+        self.vectorizer.max_features = const.Constant.VOCABULARY_SIZE
         self._texts = []
-        self._shape = None
+        self.shape = None
 
 
 class LightGBMClassifier(Preprocessor):
@@ -554,11 +494,6 @@
     def clear_weights(self):
         self.lgbm = lgb.LGBMRegressor()
         self.y_shape = None
-=======
-        self.vectorizer.max_features = const.Constant.VOCABULARY_SIZE
-        self._texts = []
-        self.shape = None
->>>>>>> 246f7117
 
 
 class ImageAugmentation(Preprocessor):
@@ -724,11 +659,7 @@
                 'vertical_flip': self.vertical_flip,
                 'gaussian_noise': self.gaussian_noise,
                 'seed': self.seed,
-<<<<<<< HEAD
-                '_shape': self._shape}
-=======
                 'shape': self.shape}
->>>>>>> 246f7117
 
     def set_config(self, config):
         self.rotation_range = config['rotation_range']
@@ -741,8 +672,4 @@
         self.vertical_flip = config['vertical_flip']
         self.gaussian_noise = config['gaussian_noise']
         self.seed = config['seed']
-<<<<<<< HEAD
-        self._shape = config['_shape']
-=======
-        self.shape = config['shape']
->>>>>>> 246f7117
+        self.shape = config['shape']
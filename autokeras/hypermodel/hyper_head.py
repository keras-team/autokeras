import tensorflow as tf
from tensorflow.python.util import nest

from autokeras.hypermodel import hyper_block
from autokeras import utils


class HyperHead(hyper_block.HyperBlock):

    def __init__(self, loss=None, metrics=None, output_shape=None, **kwargs):
        super().__init__(**kwargs)
        self.output_shape = output_shape
        self.loss = loss
        self.metrics = metrics

    def build(self, hp, inputs=None):
        raise NotImplementedError


class ClassificationHead(HyperHead):

    def __init__(self, binary=False, **kwargs):
        super().__init__(**kwargs)
        self.binary = binary
        if not self.metrics:
            self.metrics = ['accuracy']
        if not self.loss:
            if binary:
                self.loss = 'binary_crossentropy'
                self.output_shape = (1,)
            else:
                self.loss = 'categorical_crossentropy'

    def build(self, hp, inputs=None):
        inputs = nest.flatten(inputs)
        utils.validate_num_inputs(inputs, 1)
        input_node = inputs[0]
        output_node = input_node
        output_node = hyper_block.Flatten().build(hp, output_node)
        output_node = tf.keras.layers.Dense(self.output_shape[-1])(output_node)
        if self.binary:
            output_node = tf.keras.activations.sigmoid(output_node)
        else:
            output_node = tf.keras.layers.Softmax()(output_node)
        return output_node


class RegressionHead(HyperHead):

    def __init__(self, **kwargs):
        super().__init__(**kwargs)
        if not self.metrics:
            self.metrics = ['mean_squared_error']
        if not self.loss:
            self.loss = 'mean_squared_error'

    def build(self, hp, inputs=None):
<<<<<<< HEAD
        print(inputs)
        input_node = layer_utils.format_inputs(inputs, self.name, num=1)[0]
=======
        inputs = nest.flatten(inputs)
        utils.validate_num_inputs(inputs, 1)
        input_node = inputs[0]
>>>>>>> b31f2caf
        output_node = input_node
        output_node = hyper_block.Flatten().build(hp, output_node)
        output_node = tf.keras.layers.Dense(self.output_shape[-1])(output_node)
        return output_node<|MERGE_RESOLUTION|>--- conflicted
+++ resolved
@@ -55,14 +55,9 @@
             self.loss = 'mean_squared_error'
 
     def build(self, hp, inputs=None):
-<<<<<<< HEAD
-        print(inputs)
-        input_node = layer_utils.format_inputs(inputs, self.name, num=1)[0]
-=======
         inputs = nest.flatten(inputs)
         utils.validate_num_inputs(inputs, 1)
         input_node = inputs[0]
->>>>>>> b31f2caf
         output_node = input_node
         output_node = hyper_block.Flatten().build(hp, output_node)
         output_node = tf.keras.layers.Dense(self.output_shape[-1])(output_node)

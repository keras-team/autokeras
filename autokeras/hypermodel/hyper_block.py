import numpy as np
import tensorflow as tf
import kerastuner
from tensorflow.python.util import nest

from autokeras.hypermodel import hyper_node
from autokeras import utils
from autokeras import const


class HyperBlock(kerastuner.HyperModel):

    def __init__(self, **kwargs):
        super().__init__(**kwargs)
        self.inputs = None
        self.outputs = None
        self._num_output_node = 1

    def __call__(self, inputs):
<<<<<<< HEAD
        self.inputs = utils.format_inputs(inputs, self.name)
=======
        self.inputs = nest.flatten(inputs)
>>>>>>> 2f1f42ee
        for input_node in self.inputs:
            input_node.add_out_hypermodel(self)
        self.outputs = []
        for _ in range(self._num_output_node):
            output_node = hyper_node.Node()
            output_node.add_in_hypermodel(self)
            self.outputs.append(output_node)
        return self.outputs

    def build(self, hp, inputs=None):
        raise NotImplementedError


class ResNetBlock(HyperBlock):

    def build(self, hp, inputs=None):
        # TODO: Reuse kerastuner application resnet
        return inputs


class DenseBlock(HyperBlock):

    def build(self, hp, inputs=None):
<<<<<<< HEAD
        input_node = utils.format_inputs(inputs, self.name, num=1)[0]
=======
        inputs = nest.flatten(inputs)
        utils.validate_num_inputs(inputs, 1)
        input_node = inputs[0]
>>>>>>> 2f1f42ee
        output_node = input_node
        output_node = Flatten().build(hp, output_node)
        layer_stack = hp.Choice(
            'layer_stack',
            ['dense-bn-act', 'dense-act'],
            default='dense-bn-act')
        dropout_rate = hp.Choice('dropout_rate', [0, 0.25, 0.5], default=0.5)
        for i in range(hp.Choice('num_layers', [1, 2, 3], default=2)):
            units = hp.Choice(
                'units_{i}'.format(i=i),
                [16, 32, 64, 128, 256, 512, 1024],
                default=32)
            if layer_stack == 'dense-bn-act':
                output_node = tf.keras.layers.Dense(units)(output_node)
                output_node = tf.keras.layers.BatchNormalization()(output_node)
                output_node = tf.keras.layers.ReLU()(output_node)
                output_node = tf.keras.layers.Dropout(dropout_rate)(output_node)
            elif layer_stack == 'dense-act':
                output_node = tf.keras.layers.Dense(units)(output_node)
                output_node = tf.keras.layers.ReLU()(output_node)
                output_node = tf.keras.layers.Dropout(dropout_rate)(output_node)
        return output_node


class RNNBlock(HyperBlock):
    """ An RNN HyperBlock.

    Attributes:
        bidirectional: Boolean. If not provided, it would be a tunable variable.
        return_sequences: Boolean.  If not provided, it would be a tunable variable.
    """

    def __init__(self,
                 bidirectional=None,
                 return_sequences=None,
                 **kwargs):
        super().__init__(**kwargs)
        self.bidirectional = bidirectional
        self.return_sequences = return_sequences

    def build(self, hp, inputs=None):
<<<<<<< HEAD
        input_node = utils.format_inputs(inputs, self.name, num=1)[0]
=======
        inputs = nest.flatten(inputs)
        utils.validate_num_inputs(inputs, 1)
        input_node = inputs[0]
>>>>>>> 2f1f42ee
        shape = input_node.shape.as_list()
        if len(shape) < 3:
            raise ValueError(
                "Expect the input tensor to have "
                "at least 3 dimensions for rnn models, "
                "but got {shape}".format(shape=input_node.shape))

        # Flatten feature_list to a single dimension.
        # Final shape 3-D (num_sample , time_steps , features)
        feature_size = np.prod(shape[2:])
        input_node = tf.reshape(input_node, [-1, shape[1], feature_size])
        output_node = input_node

        in_layer = const.Constant.RNN_LAYERS[hp.Choice('rnn_type',
                                                       ['gru', 'lstm'],
                                                       default='lstm')]
        choice_of_layers = hp.Choice('num_layers', [1, 2, 3], default=2)

        bidirectional = self.bidirectional
        if bidirectional is None:
            bidirectional = hp.Choice('bidirectional',
                                      [True, False],
                                      default=True)

        return_sequences = self.return_sequences
        if return_sequences is None:
            return_sequences = hp.Choice('return_sequences',
                                         [True, False],
                                         default=True)

        for i in range(choice_of_layers):
            temp_return_sequences = True
            if i == choice_of_layers - 1:
                temp_return_sequences = return_sequences
            if bidirectional:
                output_node = tf.keras.layers.Bidirectional(
                    in_layer(feature_size,
                             return_sequences=temp_return_sequences))(output_node)
            else:
                output_node = in_layer(feature_size,
                                       return_sequences=return_sequences)

        return output_node


class ImageBlock(HyperBlock):

    def build(self, hp, inputs=None):
<<<<<<< HEAD
        input_node = utils.format_inputs(inputs, self.name, num=1)[0]
=======
        inputs = nest.flatten(inputs)
        utils.validate_num_inputs(inputs, 1)
        input_node = inputs[0]
>>>>>>> 2f1f42ee
        output_node = input_node

        block_type = hp.Choice('block_type',
                               ['resnet', 'xception', 'vanilla'],
                               default='resnet')

        if block_type == 'resnet':
            output_node = ResNetBlock().build(hp, output_node)
        elif block_type == 'xception':
            output_node = XceptionBlock().build(hp, output_node)
        elif block_type == 'vanilla':
            output_node = ConvBlock().build(hp, output_node)
        return output_node


class ConvBlock(HyperBlock):

    def build(self, hp, inputs=None):
<<<<<<< HEAD
        input_node = utils.format_inputs(inputs, self.name, num=1)[0]
=======
        inputs = nest.flatten(inputs)
        utils.validate_num_inputs(inputs, 1)
        input_node = inputs[0]
>>>>>>> 2f1f42ee
        output_node = input_node

        kernel_size = hp.Choice('kernel_size', [3, 5, 7], default=3)
        for i in range(hp.Choice('num_blocks', [1, 2, 3], default=2)):
            output_node = tf.keras.layers.Conv2D(
                hp.Choice('filters_{i}_1'.format(i=i),
                          [16, 32, 64],
                          default=32),
                kernel_size,
                padding=self._get_padding(kernel_size, output_node))(output_node)

            output_node = tf.keras.layers.Conv2D(
                hp.Choice('filters_{i}_2'.format(i=i),
                          [16, 32, 64],
                          default=32),
                kernel_size,
                padding=self._get_padding(kernel_size, output_node))(output_node)

            output_node = tf.keras.layers.MaxPool2D(
                kernel_size - 1,
                padding=self._get_padding(kernel_size - 1, output_node))(output_node)
        return output_node

    @staticmethod
    def _get_padding(kernel_size, output_node):
        if (kernel_size * 2 <= output_node.shape[1] and
                kernel_size * 2 <= output_node.shape[2]):
            return 'valid'
        return 'same'


def shape_compatible(shape1, shape2):
    if len(shape1) != len(shape2):
        return False
    # TODO: If they can be the same after passing through any layer,
    #  they are compatible. e.g. (32, 32, 3), (16, 16, 2) are compatible
    return shape1[:-1] == shape2[:-1]


class Merge(HyperBlock):

    def build(self, hp, inputs=None):
<<<<<<< HEAD
        inputs = utils.format_inputs(inputs, self.name)
=======
        inputs = nest.flatten(inputs)
>>>>>>> 2f1f42ee
        if len(inputs) == 1:
            return inputs

        if not all([shape_compatible(input_node.shape, inputs[0].shape) for
                    input_node in inputs]):
            new_inputs = []
            for input_node in inputs:
                new_inputs.append(Flatten().build(hp, input_node))
            inputs = new_inputs

        # TODO: Even inputs have different shape[-1], they can still be Add(
        #  ) after another layer. Check if the inputs are all of the same
        #  shape
        if all([input_node.shape == inputs[0].shape for input_node in inputs]):
            if hp.Choice("merge_type", ['Add', 'Concatenate'], default='Add'):
                return tf.keras.layers.Add(inputs)

        return tf.keras.layers.Add()(inputs)


class XceptionBlock(HyperBlock):
    """ XceptionBlock

    An Xception structure, used for specifying your model with specific datasets.

    The original Xception architecture is from https://arxiv.org/abs/1610.02357.
    The data first goes through the entry flow, then through the middle flow which
    is repeated eight times, and finally through the exit flow.

    This XceptionBlock returns a similar architecture as Xception except without
    the last (optional) fully connected layer(s) and logistic regression.
    The size of this architecture could be decided by `HyperParameters`, to get an
    architecture with a half, an identical, or a double size of the original one.

    """

    def build(self, hp, inputs=None):
<<<<<<< HEAD
        input_node = utils.format_inputs(inputs, self.name, num=1)[0]
=======
        inputs = nest.flatten(inputs)
        utils.validate_num_inputs(inputs, 1)
        input_node = inputs[0]
>>>>>>> 2f1f42ee
        output_node = input_node
        channel_axis = 1 \
            if tf.keras.backend.image_data_format() == 'channels_first' else -1

        # Parameters
        # [general]
        kernel_size = hp.Range("kernel_size", 3, 5)
        initial_strides = (2, 2)
        activation = hp.Choice("activation", ["relu", "selu"])
        # [Entry Flow]
        conv2d_filters = hp.Choice("conv2d_num_filters", [32, 64, 128])
        sep_filters = hp.Range("sep_num_filters", 128, 768)
        # [Middle Flow]
        residual_blocks = hp.Range("num_residual_blocks", 2, 8)
        # [Exit Flow]

        # Model
        # Initial conv2d
        dims = conv2d_filters
        output_node = self._conv(dims, kernel_size=(kernel_size, kernel_size),
                                 activation=activation, strides=initial_strides)(
            output_node)
        # Separable convs
        dims = sep_filters
        for _ in range(residual_blocks):
            output_node = self._residual(dims, activation=activation,
                                         max_pooling=False,
                                         channel_axis=channel_axis)(output_node)
        # Exit
        dims *= 2
        output_node = self._residual(dims, activation=activation,
                                     max_pooling=True, channel_axis=channel_axis)(
            output_node)

        return output_node

    @classmethod
    def _sep_conv(cls, filters, kernel_size=(3, 3), activation='relu'):
        def func(x):
            if activation == 'selu':
                x = tf.keras.layers.SeparableConv2D(
                    filters, kernel_size,
                    activation='selu',
                    padding='same',
                    kernel_initializer='lecun_normal')(x)
            elif activation == 'relu':
                x = tf.keras.layers.SeparableConv2D(filters, kernel_size,
                                                    padding='same',
                                                    use_bias=False)(x)
                x = tf.keras.layers.BatchNormalization()(x)
                x = tf.keras.layers.Activation('relu')(x)
            else:
                raise ValueError(
                    'Unknown activation function: {:s}'.format(activation))
            return x

        return func

    @classmethod
    def _residual(cls,
                  filters, kernel_size=(3, 3), activation='relu',
                  pool_strides=(2, 2), max_pooling=True,
                  channel_axis=-1):
        """ Residual block. """

        def func(x):
            if max_pooling:
                res = tf.keras.layers.Conv2D(filters, kernel_size=(1, 1),
                                             strides=pool_strides, padding='same')(x)
            elif filters != tf.keras.backend.int_shape(x)[channel_axis]:
                res = tf.keras.layers.Conv2D(filters, kernel_size=(1, 1),
                                             padding='same')(x)
            else:
                res = x

            x = cls._sep_conv(filters, kernel_size, activation)(x)
            x = cls._sep_conv(filters, kernel_size, activation)(x)
            if max_pooling:
                x = tf.keras.layers.MaxPool2D(kernel_size, strides=pool_strides,
                                              padding='same')(x)

            x = tf.keras.layers.add([x, res])
            return x

        return func

    @classmethod
    def _conv(cls, filters, kernel_size=(3, 3), activation='relu', strides=(2, 2)):
        """ 2d convolution block. """

        def func(x):
            if activation == 'selu':
                x = tf.keras.layers.Conv2D(filters, kernel_size, strides=strides,
                                           activation='selu',
                                           padding='same',
                                           kernel_initializer='lecun_normal',
                                           bias_initializer='zeros')(x)
            elif activation == 'relu':
                x = tf.keras.layers.Conv2D(filters, kernel_size, strides=strides,
                                           padding='same', use_bias=False)(x)
                x = tf.keras.layers.BatchNormalization()(x)
                x = tf.keras.layers.Activation('relu')(x)
            else:
                raise ValueError(
                    'Unknown activation function: {:s}'.format(activation))
            return x

        return func

    @classmethod
    def _dense(cls, dims, activation='relu', batchnorm=True, dropout_rate=0):
        def func(x):
            if activation == 'selu':
                x = tf.keras.layers.Dense(dims, activation='selu',
                                          kernel_initializer='lecun_normal',
                                          bias_initializer='zeros')(x)
                if dropout_rate:
                    x = tf.keras.layers.AlphaDropout(dropout_rate)(x)
            elif activation == 'relu':
                x = tf.keras.layers.Dense(dims, activation='relu')(x)
                if batchnorm:
                    x = tf.keras.layers.BatchNormalization()(x)
                if dropout_rate:
                    x = tf.keras.layers.Dropout(dropout_rate)(x)
            else:
                raise ValueError(
                    'Unknown activation function: {:s}'.format(activation))
            return x

        return func


class Flatten(HyperBlock):

    def build(self, hp, inputs=None):
<<<<<<< HEAD
        input_node = utils.format_inputs(inputs, self.name, num=1)[0]
=======
        inputs = nest.flatten(inputs)
        utils.validate_num_inputs(inputs, 1)
        input_node = inputs[0]
>>>>>>> 2f1f42ee
        if len(input_node.shape) > 2:
            return tf.keras.layers.Flatten()(input_node)
        return input_node


class SpatialReduction(HyperBlock):

    def build(self, hp, inputs=None):
<<<<<<< HEAD
        input_node = utils.format_inputs(inputs, self.name, num=1)[0]
=======
        inputs = nest.flatten(inputs)
        utils.validate_num_inputs(inputs, 1)
        input_node = inputs[0]
>>>>>>> 2f1f42ee
        output_node = input_node

        # No need to reduce.
        if len(output_node.shape) <= 2:
            return output_node

        reduction_type = hp.Choice('reduction_type',
                                   ['flatten',
                                    'global_max',
                                    'global_ave'],
                                   default='global_ave')
        if reduction_type == 'flatten':
            output_node = Flatten().build(hp, output_node)
        elif reduction_type == 'global_max':
            output_node = utils.get_global_max_pooling_layer(
                output_node.shape)()(output_node)
        elif reduction_type == 'global_ave':
            output_node = utils.get_global_average_pooling_layer(
                output_node.shape)()(output_node)
        return output_node


class TemporalReduction(HyperBlock):

    def build(self, hp, inputs=None):
<<<<<<< HEAD
        input_node = utils.format_inputs(inputs, self.name, num=1)[0]
=======
        inputs = nest.flatten(inputs)
        utils.validate_num_inputs(inputs, 1)
        input_node = inputs[0]
>>>>>>> 2f1f42ee
        output_node = input_node

        # No need to reduce.
        if len(output_node.shape) <= 2:
            return output_node

        reduction_type = hp.Choice('reduction_type',
                                   ['flatten',
                                    'max',
                                    'ave',
                                    'min'],
                                   default='global_ave')

        if reduction_type == 'flatten':
            output_node = Flatten().build(hp, output_node)
        elif reduction_type == 'max':
            output_node = tf.math.reduce_max(output_node, axis=-2)
        elif reduction_type == 'ave':
            output_node = tf.math.reduce_mean(output_node, axis=-2)
        elif reduction_type == 'min':
            output_node = tf.math.reduce_min(output_node, axis=-2)

        return output_node


class TextBlock(RNNBlock):
    pass


class StructuredBlock(HyperBlock):

    def build(self, hp, inputs=None):
        pass


class TimeSeriesBlock(HyperBlock):

    def build(self, hp, inputs=None):
        pass


class GeneralBlock(HyperBlock):

    def build(self, hp, inputs=None):
        pass<|MERGE_RESOLUTION|>--- conflicted
+++ resolved
@@ -17,11 +17,7 @@
         self._num_output_node = 1
 
     def __call__(self, inputs):
-<<<<<<< HEAD
-        self.inputs = utils.format_inputs(inputs, self.name)
-=======
         self.inputs = nest.flatten(inputs)
->>>>>>> 2f1f42ee
         for input_node in self.inputs:
             input_node.add_out_hypermodel(self)
         self.outputs = []
@@ -45,13 +41,9 @@
 class DenseBlock(HyperBlock):
 
     def build(self, hp, inputs=None):
-<<<<<<< HEAD
-        input_node = utils.format_inputs(inputs, self.name, num=1)[0]
-=======
-        inputs = nest.flatten(inputs)
-        utils.validate_num_inputs(inputs, 1)
-        input_node = inputs[0]
->>>>>>> 2f1f42ee
+        inputs = nest.flatten(inputs)
+        utils.validate_num_inputs(inputs, 1)
+        input_node = inputs[0]
         output_node = input_node
         output_node = Flatten().build(hp, output_node)
         layer_stack = hp.Choice(
@@ -93,13 +85,9 @@
         self.return_sequences = return_sequences
 
     def build(self, hp, inputs=None):
-<<<<<<< HEAD
-        input_node = utils.format_inputs(inputs, self.name, num=1)[0]
-=======
-        inputs = nest.flatten(inputs)
-        utils.validate_num_inputs(inputs, 1)
-        input_node = inputs[0]
->>>>>>> 2f1f42ee
+        inputs = nest.flatten(inputs)
+        utils.validate_num_inputs(inputs, 1)
+        input_node = inputs[0]
         shape = input_node.shape.as_list()
         if len(shape) < 3:
             raise ValueError(
@@ -148,13 +136,9 @@
 class ImageBlock(HyperBlock):
 
     def build(self, hp, inputs=None):
-<<<<<<< HEAD
-        input_node = utils.format_inputs(inputs, self.name, num=1)[0]
-=======
-        inputs = nest.flatten(inputs)
-        utils.validate_num_inputs(inputs, 1)
-        input_node = inputs[0]
->>>>>>> 2f1f42ee
+        inputs = nest.flatten(inputs)
+        utils.validate_num_inputs(inputs, 1)
+        input_node = inputs[0]
         output_node = input_node
 
         block_type = hp.Choice('block_type',
@@ -173,13 +157,9 @@
 class ConvBlock(HyperBlock):
 
     def build(self, hp, inputs=None):
-<<<<<<< HEAD
-        input_node = utils.format_inputs(inputs, self.name, num=1)[0]
-=======
-        inputs = nest.flatten(inputs)
-        utils.validate_num_inputs(inputs, 1)
-        input_node = inputs[0]
->>>>>>> 2f1f42ee
+        inputs = nest.flatten(inputs)
+        utils.validate_num_inputs(inputs, 1)
+        input_node = inputs[0]
         output_node = input_node
 
         kernel_size = hp.Choice('kernel_size', [3, 5, 7], default=3)
@@ -222,11 +202,7 @@
 class Merge(HyperBlock):
 
     def build(self, hp, inputs=None):
-<<<<<<< HEAD
-        inputs = utils.format_inputs(inputs, self.name)
-=======
-        inputs = nest.flatten(inputs)
->>>>>>> 2f1f42ee
+        inputs = nest.flatten(inputs)
         if len(inputs) == 1:
             return inputs
 
@@ -264,13 +240,9 @@
     """
 
     def build(self, hp, inputs=None):
-<<<<<<< HEAD
-        input_node = utils.format_inputs(inputs, self.name, num=1)[0]
-=======
-        inputs = nest.flatten(inputs)
-        utils.validate_num_inputs(inputs, 1)
-        input_node = inputs[0]
->>>>>>> 2f1f42ee
+        inputs = nest.flatten(inputs)
+        utils.validate_num_inputs(inputs, 1)
+        input_node = inputs[0]
         output_node = input_node
         channel_axis = 1 \
             if tf.keras.backend.image_data_format() == 'channels_first' else -1
@@ -406,13 +378,9 @@
 class Flatten(HyperBlock):
 
     def build(self, hp, inputs=None):
-<<<<<<< HEAD
-        input_node = utils.format_inputs(inputs, self.name, num=1)[0]
-=======
-        inputs = nest.flatten(inputs)
-        utils.validate_num_inputs(inputs, 1)
-        input_node = inputs[0]
->>>>>>> 2f1f42ee
+        inputs = nest.flatten(inputs)
+        utils.validate_num_inputs(inputs, 1)
+        input_node = inputs[0]
         if len(input_node.shape) > 2:
             return tf.keras.layers.Flatten()(input_node)
         return input_node
@@ -421,13 +389,9 @@
 class SpatialReduction(HyperBlock):
 
     def build(self, hp, inputs=None):
-<<<<<<< HEAD
-        input_node = utils.format_inputs(inputs, self.name, num=1)[0]
-=======
-        inputs = nest.flatten(inputs)
-        utils.validate_num_inputs(inputs, 1)
-        input_node = inputs[0]
->>>>>>> 2f1f42ee
+        inputs = nest.flatten(inputs)
+        utils.validate_num_inputs(inputs, 1)
+        input_node = inputs[0]
         output_node = input_node
 
         # No need to reduce.
@@ -453,13 +417,9 @@
 class TemporalReduction(HyperBlock):
 
     def build(self, hp, inputs=None):
-<<<<<<< HEAD
-        input_node = utils.format_inputs(inputs, self.name, num=1)[0]
-=======
-        inputs = nest.flatten(inputs)
-        utils.validate_num_inputs(inputs, 1)
-        input_node = inputs[0]
->>>>>>> 2f1f42ee
+        inputs = nest.flatten(inputs)
+        utils.validate_num_inputs(inputs, 1)
+        input_node = inputs[0]
         output_node = input_node
 
         # No need to reduce.

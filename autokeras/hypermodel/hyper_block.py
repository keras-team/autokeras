import numpy as np
import tensorflow as tf
import kerastuner
from tensorflow.python.util import nest

from autokeras.hypermodel import hyper_node
<<<<<<< HEAD
from autokeras import layer_utils
=======
from autokeras import utils
>>>>>>> b31f2caf
from autokeras import const


class HyperBlock(kerastuner.HyperModel):

    def __init__(self, **kwargs):
        super().__init__(**kwargs)
        self.inputs = None
        self.outputs = None
        self._num_output_node = 1

    def __call__(self, inputs):
        self.inputs = nest.flatten(inputs)
        for input_node in self.inputs:
            input_node.add_out_hypermodel(self)
        self.outputs = []
        for _ in range(self._num_output_node):
            output_node = hyper_node.Node()
            output_node.add_in_hypermodel(self)
            self.outputs.append(output_node)
        return self.outputs

    def build(self, hp, inputs=None):
        raise NotImplementedError


class ResNetBlock(HyperBlock):

    def build(self, hp, inputs=None):
        # TODO: Reuse kerastuner application resnet
        return inputs


class DenseBlock(HyperBlock):

    def build(self, hp, inputs=None):
        inputs = nest.flatten(inputs)
        utils.validate_num_inputs(inputs, 1)
        input_node = inputs[0]
        output_node = input_node
        output_node = Flatten().build(hp, output_node)
        layer_stack = hp.Choice(
            'layer_stack',
            ['dense-bn-act', 'dense-act'],
            default='dense-bn-act')
        dropout_rate = hp.Choice('dropout_rate', [0, 0.25, 0.5], default=0.5)
        for i in range(hp.Choice('num_layers', [1, 2, 3], default=2)):
            units = hp.Choice(
                'units_{i}'.format(i=i),
                [16, 32, 64, 128, 256, 512, 1024],
                default=32)
            if layer_stack == 'dense-bn-act':
                output_node = tf.keras.layers.Dense(units)(output_node)
                output_node = tf.keras.layers.BatchNormalization()(output_node)
                output_node = tf.keras.layers.ReLU()(output_node)
                output_node = tf.keras.layers.Dropout(dropout_rate)(output_node)
            elif layer_stack == 'dense-act':
                output_node = tf.keras.layers.Dense(units)(output_node)
                output_node = tf.keras.layers.ReLU()(output_node)
                output_node = tf.keras.layers.Dropout(dropout_rate)(output_node)
        return output_node


class RNNBlock(HyperBlock):
    """ An RNN HyperBlock.

    Attributes:
        bidirectional: Boolean. If not provided, it would be a tunable variable.
        return_sequences: Boolean.  If not provided, it would be a tunable variable.
    """

    def __init__(self,
                 bidirectional=None,
                 return_sequences=None,
                 **kwargs):
        super().__init__(**kwargs)
        self.bidirectional = bidirectional
        self.return_sequences = return_sequences

    def build(self, hp, inputs=None):
        inputs = nest.flatten(inputs)
        utils.validate_num_inputs(inputs, 1)
        input_node = inputs[0]
        shape = input_node.shape.as_list()
        if len(shape) < 3:
            raise ValueError(
                "Expect the input tensor to have "
                "at least 3 dimensions for rnn models, "
                "but got {shape}".format(shape=input_node.shape))

        # Flatten feature_list to a single dimension.
        # Final shape 3-D (num_sample , time_steps , features)
        feature_size = np.prod(shape[2:])
        input_node = tf.reshape(input_node, [-1, shape[1], feature_size])
        output_node = input_node

        in_layer = const.Constant.RNN_LAYERS[hp.Choice('rnn_type',
                                                       ['gru', 'lstm'],
                                                       default='lstm')]
        choice_of_layers = hp.Choice('num_layers', [1, 2, 3], default=2)

        bidirectional = self.bidirectional
        if bidirectional is None:
            bidirectional = hp.Choice('bidirectional',
                                      [True, False],
                                      default=True)

        return_sequences = self.return_sequences
        if return_sequences is None:
            return_sequences = hp.Choice('return_sequences',
                                         [True, False],
                                         default=True)

        for i in range(choice_of_layers):
            temp_return_sequences = True
            if i == choice_of_layers - 1:
                temp_return_sequences = return_sequences
            if bidirectional:
                output_node = tf.keras.layers.Bidirectional(
                    in_layer(feature_size,
                             return_sequences=temp_return_sequences))(output_node)
            else:
                output_node = in_layer(feature_size,
                                       return_sequences=return_sequences)

        return output_node


class ImageBlock(HyperBlock):

    def build(self, hp, inputs=None):
<<<<<<< HEAD
        input_node = layer_utils.format_inputs(inputs, self.name, num=1)[0]
=======
        inputs = nest.flatten(inputs)
        utils.validate_num_inputs(inputs, 1)
        input_node = inputs[0]
>>>>>>> b31f2caf
        output_node = input_node

        block_type = hp.Choice('block_type',
                               ['resnet', 'xception', 'vanilla'],
                               default='resnet')

        if block_type == 'resnet':
            output_node = ResNetBlock().build(hp, output_node)
        elif block_type == 'xception':
            output_node = XceptionBlock().build(hp, output_node)
        elif block_type == 'vanilla':
            output_node = ConvBlock().build(hp, output_node)
        return output_node


class ConvBlock(HyperBlock):

<<<<<<< HEAD
    def build(self, hp, inputs=None):
        input_node = layer_utils.format_inputs(inputs, self.name, num=1)[0]
        output_node = input_node

        kernel_size = hp.Choice('kernel_size', [3, 5, 7], default=3)
        for i in range(hp.Choice('num_blocks', [1, 2, 3], default=2)):
            output_node = tf.keras.layers.Conv2D(
=======
    def __init__(self, separable=None, **kwargs):
        super().__init__(**kwargs)
        self.separable = separable

    def build(self, hp, inputs=None):
        inputs = nest.flatten(inputs)
        utils.validate_num_inputs(inputs, 1)
        input_node = inputs[0]
        output_node = input_node

        separable = self.separable
        if separable is None:
            separable = hp.Choice('separable', [True, False], default=False)
        if separable:
            conv = utils.get_sep_conv(input_node.shape)
        else:
            conv = utils.get_conv(input_node.shape)
        pool = utils.get_max_pooling(input_node.shape)
        dropout = utils.get_dropout(input_node.shape)
        kernel_size = hp.Choice('kernel_size', [3, 5, 7], default=3)
        dropout_rate = hp.Choice('dropout_rate', [0, 0.25, 0.5], default=0.5)

        for i in range(hp.Choice('num_blocks', [1, 2, 3], default=2)):
            if dropout_rate > 0:
                output_node = dropout(dropout_rate)(output_node)
            output_node = conv(
>>>>>>> b31f2caf
                hp.Choice('filters_{i}_1'.format(i=i),
                          [16, 32, 64],
                          default=32),
                kernel_size,
                padding=self._get_padding(kernel_size, output_node))(output_node)

<<<<<<< HEAD
            output_node = tf.keras.layers.Conv2D(
=======
            output_node = conv(
>>>>>>> b31f2caf
                hp.Choice('filters_{i}_2'.format(i=i),
                          [16, 32, 64],
                          default=32),
                kernel_size,
                padding=self._get_padding(kernel_size, output_node))(output_node)

<<<<<<< HEAD
            output_node = tf.keras.layers.MaxPool2D(
=======
            output_node = pool(
>>>>>>> b31f2caf
                kernel_size - 1,
                padding=self._get_padding(kernel_size - 1, output_node))(output_node)
        return output_node

    @staticmethod
    def _get_padding(kernel_size, output_node):
<<<<<<< HEAD
        if (kernel_size >= output_node.shape[1] * 2 and
                kernel_size >= output_node.shape[2] * 2):
=======
        if (kernel_size * 2 <= output_node.shape[1] and
                kernel_size * 2 <= output_node.shape[2]):
>>>>>>> b31f2caf
            return 'valid'
        return 'same'


def shape_compatible(shape1, shape2):
    if len(shape1) != len(shape2):
        return False
    # TODO: If they can be the same after passing through any layer,
    #  they are compatible. e.g. (32, 32, 3), (16, 16, 2) are compatible
    return shape1[:-1] == shape2[:-1]


class Merge(HyperBlock):

    def build(self, hp, inputs=None):
        inputs = nest.flatten(inputs)
        if len(inputs) == 1:
            return inputs

        if not all([shape_compatible(input_node.shape, inputs[0].shape) for
                    input_node in inputs]):
            new_inputs = []
            for input_node in inputs:
                new_inputs.append(Flatten().build(hp, input_node))
            inputs = new_inputs

        # TODO: Even inputs have different shape[-1], they can still be Add(
        #  ) after another layer. Check if the inputs are all of the same
        #  shape
        if all([input_node.shape == inputs[0].shape for input_node in inputs]):
            if hp.Choice("merge_type", ['Add', 'Concatenate'], default='Add'):
                return tf.keras.layers.Add(inputs)

        return tf.keras.layers.Add()(inputs)


class XceptionBlock(HyperBlock):
    """ XceptionBlock

    An Xception structure, used for specifying your model with specific datasets.

    The original Xception architecture is from https://arxiv.org/abs/1610.02357.
    The data first goes through the entry flow, then through the middle flow which
    is repeated eight times, and finally through the exit flow.

    This XceptionBlock returns a similar architecture as Xception except without
    the last (optional) fully connected layer(s) and logistic regression.
    The size of this architecture could be decided by `HyperParameters`, to get an
    architecture with a half, an identical, or a double size of the original one.

    """

    def build(self, hp, inputs=None):
        inputs = nest.flatten(inputs)
        utils.validate_num_inputs(inputs, 1)
        input_node = inputs[0]
        output_node = input_node
        channel_axis = 1 \
            if tf.keras.backend.image_data_format() == 'channels_first' else -1

        # Parameters
        # [general]
        kernel_size = hp.Range("kernel_size", 3, 5)
        initial_strides = (2, 2)
        activation = hp.Choice("activation", ["relu", "selu"])
        # [Entry Flow]
        conv2d_filters = hp.Choice("conv2d_num_filters", [32, 64, 128])
        sep_filters = hp.Range("sep_num_filters", 128, 768)
        # [Middle Flow]
        residual_blocks = hp.Range("num_residual_blocks", 2, 8)
        # [Exit Flow]

        # Model
        # Initial conv2d
        dims = conv2d_filters
        output_node = self._conv(dims, kernel_size=(kernel_size, kernel_size),
                                 activation=activation, strides=initial_strides)(
            output_node)
        # Separable convs
        dims = sep_filters
        for _ in range(residual_blocks):
            output_node = self._residual(dims, activation=activation,
                                         max_pooling=False,
                                         channel_axis=channel_axis)(output_node)
        # Exit
        dims *= 2
        output_node = self._residual(dims, activation=activation,
                                     max_pooling=True, channel_axis=channel_axis)(
            output_node)

        return output_node

    @classmethod
    def _sep_conv(cls, filters, kernel_size=(3, 3), activation='relu'):
        def func(x):
            if activation == 'selu':
                x = tf.keras.layers.SeparableConv2D(
                    filters, kernel_size,
                    activation='selu',
                    padding='same',
                    kernel_initializer='lecun_normal')(x)
            elif activation == 'relu':
                x = tf.keras.layers.SeparableConv2D(filters, kernel_size,
                                                    padding='same',
                                                    use_bias=False)(x)
                x = tf.keras.layers.BatchNormalization()(x)
                x = tf.keras.layers.Activation('relu')(x)
            else:
                raise ValueError(
                    'Unknown activation function: {:s}'.format(activation))
            return x

        return func

    @classmethod
    def _residual(cls,
                  filters, kernel_size=(3, 3), activation='relu',
                  pool_strides=(2, 2), max_pooling=True,
                  channel_axis=-1):
        """ Residual block. """

        def func(x):
            if max_pooling:
                res = tf.keras.layers.Conv2D(filters, kernel_size=(1, 1),
                                             strides=pool_strides, padding='same')(x)
            elif filters != tf.keras.backend.int_shape(x)[channel_axis]:
                res = tf.keras.layers.Conv2D(filters, kernel_size=(1, 1),
                                             padding='same')(x)
            else:
                res = x

            x = cls._sep_conv(filters, kernel_size, activation)(x)
            x = cls._sep_conv(filters, kernel_size, activation)(x)
            if max_pooling:
                x = tf.keras.layers.MaxPool2D(kernel_size, strides=pool_strides,
                                              padding='same')(x)

            x = tf.keras.layers.add([x, res])
            return x

        return func

    @classmethod
    def _conv(cls, filters, kernel_size=(3, 3), activation='relu', strides=(2, 2)):
        """ 2d convolution block. """

        def func(x):
            if activation == 'selu':
                x = tf.keras.layers.Conv2D(filters, kernel_size, strides=strides,
                                           activation='selu',
                                           padding='same',
                                           kernel_initializer='lecun_normal',
                                           bias_initializer='zeros')(x)
            elif activation == 'relu':
                x = tf.keras.layers.Conv2D(filters, kernel_size, strides=strides,
                                           padding='same', use_bias=False)(x)
                x = tf.keras.layers.BatchNormalization()(x)
                x = tf.keras.layers.Activation('relu')(x)
            else:
                raise ValueError(
                    'Unknown activation function: {:s}'.format(activation))
            return x

        return func

    @classmethod
    def _dense(cls, dims, activation='relu', batchnorm=True, dropout_rate=0):
        def func(x):
            if activation == 'selu':
                x = tf.keras.layers.Dense(dims, activation='selu',
                                          kernel_initializer='lecun_normal',
                                          bias_initializer='zeros')(x)
                if dropout_rate:
                    x = tf.keras.layers.AlphaDropout(dropout_rate)(x)
            elif activation == 'relu':
                x = tf.keras.layers.Dense(dims, activation='relu')(x)
                if batchnorm:
                    x = tf.keras.layers.BatchNormalization()(x)
                if dropout_rate:
                    x = tf.keras.layers.Dropout(dropout_rate)(x)
            else:
                raise ValueError(
                    'Unknown activation function: {:s}'.format(activation))
            return x

        return func


class Flatten(HyperBlock):

    def build(self, hp, inputs=None):
<<<<<<< HEAD
        input_node = layer_utils.format_inputs(inputs, self.name, num=1)[0]
=======
        inputs = nest.flatten(inputs)
        utils.validate_num_inputs(inputs, 1)
        input_node = inputs[0]
>>>>>>> b31f2caf
        if len(input_node.shape) > 2:
            return tf.keras.layers.Flatten()(input_node)
        return input_node


class SpatialReduction(HyperBlock):

    def build(self, hp, inputs=None):
<<<<<<< HEAD
        input_node = layer_utils.format_inputs(inputs, self.name, num=1)[0]
=======
        inputs = nest.flatten(inputs)
        utils.validate_num_inputs(inputs, 1)
        input_node = inputs[0]
>>>>>>> b31f2caf
        output_node = input_node

        # No need to reduce.
        if len(output_node.shape) <= 2:
            return output_node

        reduction_type = hp.Choice('reduction_type',
                                   ['flatten',
                                    'global_max',
                                    'global_ave'],
                                   default='global_ave')
        if reduction_type == 'flatten':
            output_node = Flatten().build(hp, output_node)
        elif reduction_type == 'global_max':
<<<<<<< HEAD
            output_node = layer_utils.get_global_max_pooling_layer(
                output_node.shape)()(output_node)
        elif reduction_type == 'global_ave':
            output_node = layer_utils.get_global_average_pooling_layer(
=======
            output_node = utils.get_global_max_pooling(
                output_node.shape)()(output_node)
        elif reduction_type == 'global_ave':
            output_node = utils.get_global_average_pooling(
>>>>>>> b31f2caf
                output_node.shape)()(output_node)
        return output_node


class TemporalReduction(HyperBlock):

    def build(self, hp, inputs=None):
<<<<<<< HEAD
        input_node = layer_utils.format_inputs(inputs, self.name, num=1)[0]
        output_node = input_node
=======
        inputs = nest.flatten(inputs)
        utils.validate_num_inputs(inputs, 1)
        input_node = inputs[0]
        output_node = input_node

        # No need to reduce.
        if len(output_node.shape) <= 2:
            return output_node

        reduction_type = hp.Choice('reduction_type',
                                   ['flatten',
                                    'max',
                                    'ave',
                                    'min'],
                                   default='global_ave')

        if reduction_type == 'flatten':
            output_node = Flatten().build(hp, output_node)
        elif reduction_type == 'max':
            output_node = tf.math.reduce_max(output_node, axis=-2)
        elif reduction_type == 'ave':
            output_node = tf.math.reduce_mean(output_node, axis=-2)
        elif reduction_type == 'min':
            output_node = tf.math.reduce_min(output_node, axis=-2)

        return output_node
>>>>>>> b31f2caf

        # No need to reduce.
        if len(output_node.shape) <= 2:
            return output_node

        reduction_type = hp.Choice('reduction_type',
                                   ['flatten',
                                    'max',
                                    'ave',
                                    'min'],
                                   default='global_ave')

        if reduction_type == 'flatten':
            output_node = Flatten().build(hp, output_node)
        elif reduction_type == 'max':
            output_node = tf.math.reduce_max(output_node, axis=-2)
        elif reduction_type == 'ave':
            output_node = tf.math.reduce_mean(output_node, axis=-2)
        elif reduction_type == 'min':
            output_node = tf.math.reduce_min(output_node, axis=-2)

<<<<<<< HEAD
        return output_node

=======
class EmbeddingBlock(HyperBlock):
    """Word embedding block for sequences.

    The input should be tokenized sequences with the same length, where each element
    of a sequence should be the index of the word.

    Attributes:
        pretrained: Boolean. Use pretrained word embedding.
    """

    def __init__(self,
                 pretrained=None,
                 is_embedding_trainable=None,
                 **kwargs):
        super().__init__(**kwargs)
        self.pretrained = pretrained
        self.is_embedding_trainable = is_embedding_trainable

    def build(self, hp, inputs=None):
        input_node = nest.flatten(inputs)[0]
        pretrained = self.pretrained
        if pretrained is None:
            pretrained = hp.Choice('pretrained',
                                   [True, False],
                                   default=False)
        is_embedding_trainable = self.is_embedding_trainable
        if is_embedding_trainable is None:
            is_embedding_trainable = hp.Choice('is_embedding_trainable',
                                               [True, False],
                                               default=False)
        embedding_dim = hp.Choice('embedding_dim',
                                  [32, 64, 128, 256, 512],
                                  default=128)
        if pretrained:
            # TODO: load from pretrained weights
            layer = tf.keras.layers.Embedding(
                input_dim=input_node.shape[1],
                output_dim=embedding_dim,
                input_length=const.Constant.VOCABULARY_SIZE,
                trainable=is_embedding_trainable)
            # weights=[embedding_matrix])
        else:
            layer = tf.keras.layers.Embedding(
                input_dim=input_node.shape[1],
                output_dim=embedding_dim,
                input_length=const.Constant.VOCABULARY_SIZE,
                trainable=is_embedding_trainable)
        return layer(input_node)

>>>>>>> b31f2caf

class TextBlock(RNNBlock):
    pass


class StructuredBlock(HyperBlock):

    def build(self, hp, inputs=None):
        pass


class TimeSeriesBlock(HyperBlock):

    def build(self, hp, inputs=None):
        pass


class GeneralBlock(HyperBlock):

    def build(self, hp, inputs=None):
        pass<|MERGE_RESOLUTION|>--- conflicted
+++ resolved
@@ -4,11 +4,7 @@
 from tensorflow.python.util import nest
 
 from autokeras.hypermodel import hyper_node
-<<<<<<< HEAD
-from autokeras import layer_utils
-=======
 from autokeras import utils
->>>>>>> b31f2caf
 from autokeras import const
 
 
@@ -140,13 +136,9 @@
 class ImageBlock(HyperBlock):
 
     def build(self, hp, inputs=None):
-<<<<<<< HEAD
-        input_node = layer_utils.format_inputs(inputs, self.name, num=1)[0]
-=======
-        inputs = nest.flatten(inputs)
-        utils.validate_num_inputs(inputs, 1)
-        input_node = inputs[0]
->>>>>>> b31f2caf
+        inputs = nest.flatten(inputs)
+        utils.validate_num_inputs(inputs, 1)
+        input_node = inputs[0]
         output_node = input_node
 
         block_type = hp.Choice('block_type',
@@ -164,15 +156,6 @@
 
 class ConvBlock(HyperBlock):
 
-<<<<<<< HEAD
-    def build(self, hp, inputs=None):
-        input_node = layer_utils.format_inputs(inputs, self.name, num=1)[0]
-        output_node = input_node
-
-        kernel_size = hp.Choice('kernel_size', [3, 5, 7], default=3)
-        for i in range(hp.Choice('num_blocks', [1, 2, 3], default=2)):
-            output_node = tf.keras.layers.Conv2D(
-=======
     def __init__(self, separable=None, **kwargs):
         super().__init__(**kwargs)
         self.separable = separable
@@ -199,42 +182,28 @@
             if dropout_rate > 0:
                 output_node = dropout(dropout_rate)(output_node)
             output_node = conv(
->>>>>>> b31f2caf
                 hp.Choice('filters_{i}_1'.format(i=i),
                           [16, 32, 64],
                           default=32),
                 kernel_size,
                 padding=self._get_padding(kernel_size, output_node))(output_node)
 
-<<<<<<< HEAD
-            output_node = tf.keras.layers.Conv2D(
-=======
             output_node = conv(
->>>>>>> b31f2caf
                 hp.Choice('filters_{i}_2'.format(i=i),
                           [16, 32, 64],
                           default=32),
                 kernel_size,
                 padding=self._get_padding(kernel_size, output_node))(output_node)
 
-<<<<<<< HEAD
-            output_node = tf.keras.layers.MaxPool2D(
-=======
             output_node = pool(
->>>>>>> b31f2caf
                 kernel_size - 1,
                 padding=self._get_padding(kernel_size - 1, output_node))(output_node)
         return output_node
 
     @staticmethod
     def _get_padding(kernel_size, output_node):
-<<<<<<< HEAD
-        if (kernel_size >= output_node.shape[1] * 2 and
-                kernel_size >= output_node.shape[2] * 2):
-=======
         if (kernel_size * 2 <= output_node.shape[1] and
                 kernel_size * 2 <= output_node.shape[2]):
->>>>>>> b31f2caf
             return 'valid'
         return 'same'
 
@@ -426,13 +395,9 @@
 class Flatten(HyperBlock):
 
     def build(self, hp, inputs=None):
-<<<<<<< HEAD
-        input_node = layer_utils.format_inputs(inputs, self.name, num=1)[0]
-=======
-        inputs = nest.flatten(inputs)
-        utils.validate_num_inputs(inputs, 1)
-        input_node = inputs[0]
->>>>>>> b31f2caf
+        inputs = nest.flatten(inputs)
+        utils.validate_num_inputs(inputs, 1)
+        input_node = inputs[0]
         if len(input_node.shape) > 2:
             return tf.keras.layers.Flatten()(input_node)
         return input_node
@@ -441,13 +406,9 @@
 class SpatialReduction(HyperBlock):
 
     def build(self, hp, inputs=None):
-<<<<<<< HEAD
-        input_node = layer_utils.format_inputs(inputs, self.name, num=1)[0]
-=======
-        inputs = nest.flatten(inputs)
-        utils.validate_num_inputs(inputs, 1)
-        input_node = inputs[0]
->>>>>>> b31f2caf
+        inputs = nest.flatten(inputs)
+        utils.validate_num_inputs(inputs, 1)
+        input_node = inputs[0]
         output_node = input_node
 
         # No need to reduce.
@@ -462,17 +423,10 @@
         if reduction_type == 'flatten':
             output_node = Flatten().build(hp, output_node)
         elif reduction_type == 'global_max':
-<<<<<<< HEAD
-            output_node = layer_utils.get_global_max_pooling_layer(
-                output_node.shape)()(output_node)
-        elif reduction_type == 'global_ave':
-            output_node = layer_utils.get_global_average_pooling_layer(
-=======
             output_node = utils.get_global_max_pooling(
                 output_node.shape)()(output_node)
         elif reduction_type == 'global_ave':
             output_node = utils.get_global_average_pooling(
->>>>>>> b31f2caf
                 output_node.shape)()(output_node)
         return output_node
 
@@ -480,10 +434,6 @@
 class TemporalReduction(HyperBlock):
 
     def build(self, hp, inputs=None):
-<<<<<<< HEAD
-        input_node = layer_utils.format_inputs(inputs, self.name, num=1)[0]
-        output_node = input_node
-=======
         inputs = nest.flatten(inputs)
         utils.validate_num_inputs(inputs, 1)
         input_node = inputs[0]
@@ -510,32 +460,8 @@
             output_node = tf.math.reduce_min(output_node, axis=-2)
 
         return output_node
->>>>>>> b31f2caf
-
-        # No need to reduce.
-        if len(output_node.shape) <= 2:
-            return output_node
-
-        reduction_type = hp.Choice('reduction_type',
-                                   ['flatten',
-                                    'max',
-                                    'ave',
-                                    'min'],
-                                   default='global_ave')
-
-        if reduction_type == 'flatten':
-            output_node = Flatten().build(hp, output_node)
-        elif reduction_type == 'max':
-            output_node = tf.math.reduce_max(output_node, axis=-2)
-        elif reduction_type == 'ave':
-            output_node = tf.math.reduce_mean(output_node, axis=-2)
-        elif reduction_type == 'min':
-            output_node = tf.math.reduce_min(output_node, axis=-2)
-
-<<<<<<< HEAD
-        return output_node
-
-=======
+
+
 class EmbeddingBlock(HyperBlock):
     """Word embedding block for sequences.
 
@@ -585,7 +511,6 @@
                 trainable=is_embedding_trainable)
         return layer(input_node)
 
->>>>>>> b31f2caf
 
 class TextBlock(RNNBlock):
     pass

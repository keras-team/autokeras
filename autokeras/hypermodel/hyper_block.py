import numpy as np
import tensorflow as tf
import kerastuner

from autokeras.hypermodel import hyper_node
from autokeras import layer_utils


class HyperBlock(kerastuner.HyperModel):

    def __init__(self, **kwargs):
        super().__init__(**kwargs)
        self.inputs = None
        self.outputs = None
        self._num_output_node = 1

    def __call__(self, inputs):
        self.inputs = layer_utils.format_inputs(inputs, self.name)
        for input_node in self.inputs:
            input_node.add_out_hypermodel(self)
        self.outputs = []
        for _ in range(self._num_output_node):
            output_node = hyper_node.Node()
            output_node.add_in_hypermodel(self)
            self.outputs.append(output_node)
        return self.outputs

    def build(self, hp, inputs=None):
        raise NotImplementedError


class ResNetBlock(HyperBlock):

    def build(self, hp, inputs=None):
        pass


class DenseBlock(HyperBlock):

    def build(self, hp, inputs=None):
        input_node = layer_utils.format_inputs(inputs, self.name, num=1)[0]
        output_node = input_node
        output_node = Flatten().build(hp, output_node)
        active_category = hp.Choice(
            'activate_category',
            ['softmax', 'relu', 'tanh', 'sigmoid'],
            default='relu')
        layer_stack = hp.Choice(
            'layer_stack',
            ['dense-bn-act', 'dense-act', 'act-bn-dense'],
            default='act-bn-dense')
        for i in range(hp.Choice('num_layers', [1, 2, 3], default=2)):
<<<<<<< HEAD
            if layer_stack == 'dense-bn-act':
                output_node = tf.keras.layers.Dense(hp.Choice(
                    'units_{i}'.format(i=i),
                    [16, 32, 64, 128, 256, 512, 1024],
                    default=32))(output_node)
                output_node = tf.keras.layers.BatchNormalization()(output_node)
                output_node = tf.keras.layers.Activation(active_category)(
                    output_node)
                output_node = tf.keras.layers.Dropout(
                    rate=hp.Choice('dropout_rate', [0, 0.25, 0.5], default=0.5))(
                    output_node)
            elif layer_stack == 'dense-act':
                output_node = tf.keras.layers.Dense(
                    hp.Choice('units_{i}'.format(i=i),
                              [16, 32, 64, 128, 256, 512, 1024],
                              default=32))(output_node)
                output_node = tf.keras.layers.Activation(active_category)(
                    output_node)
                output_node = tf.keras.layers.Dropout(
                    rate=hp.Choice('dropout_rate', [0, 0.25, 0.5], default=0.5))(
                    output_node)
            else:
                output_node = tf.keras.layers.Activation(active_category)(
                    output_node)
                output_node = tf.keras.layers.BatchNormalization()(output_node)
                output_node = tf.keras.layers.Dense(
                    hp.Choice('units_{i}'.format(i=i),
                              [16, 32, 64, 128, 256, 512, 1024],
                              default=32))(output_node)
                output_node = tf.keras.layers.Dropout(
                    rate=hp.Choice('dropout_rate', [0, 0.25, 0.5], default=0.5))(
                    output_node)
=======
            output_node = tf.keras.layers.Dense(
                hp.Choice('units_{i}'.format(i=i),
                          [16, 32, 64],
                          default=32))(output_node)
>>>>>>> d6947d6b
        return output_node


class RNNBlock(HyperBlock):

    def build(self, hp, inputs=None):
        input_node = layer_utils.format_inputs(inputs, self.name, num=1)[0]
        shape = input_node.shape.as_list()
        if len(shape) < 3:
            raise ValueError(
                "Expect the input tensor to have "
                "at least 3 dimensions for rnn models, "
                "but got {shape}".format(shape=input_node.shape))

        # Flatten feature_list to a single dimension.
        # Final shape 3-D (num_sample , time_steps , features)
        feature_size = np.prod(shape[2:])
        input_node = tf.reshape(input_node, [-1, shape[1], feature_size])
        output_node = input_node

        in_layer = layer_utils.get_rnn_block(
            hp.Choice('rnn_type', ['vanilla', 'gru', 'lstm'], default='vanilla'))
        choice_of_layers = hp.Choice('num_layers', [1, 2, 3], default=2)

        for i in range(choice_of_layers):
            return_sequences = False if i == choice_of_layers - 1 else True
            bidirectional_block = tf.keras.layers.Bidirectional(
                in_layer(feature_size, activation='tanh',
                         return_sequences=return_sequences))
            output_node = bidirectional_block(output_node)

        output_node = Flatten().build(hp, output_node)

        return output_node


class ImageBlock(HyperBlock):

    def build(self, hp, inputs=None):
        # TODO: make it more advanced, selecting from multiple models, e.g.,
        #  ResNet.
        input_node = layer_utils.format_inputs(inputs, self.name, num=1)[0]
        output_node = input_node

        for i in range(hp.Choice('num_layers', [1, 2, 3], default=2)):
            output_node = tf.keras.layers.Conv2D(
                hp.Choice('units_{i}'.format(i=i),
                          [16, 32, 64],
                          default=32),
                hp.Choice('kernel_size_{i}'.format(i=i),
                          [3, 5, 7],
                          default=3))(output_node)
        return output_node


def shape_compatible(shape1, shape2):
    if len(shape1) != len(shape2):
        return False
    # TODO: If they can be the same after passing through any layer,
    #  they are compatible. e.g. (32, 32, 3), (16, 16, 2) are compatible
    return shape1[:-1] == shape2[:-1]


class Merge(HyperBlock):

    def build(self, hp, inputs=None):
        inputs = layer_utils.format_inputs(inputs, self.name)
        if len(inputs) == 1:
            return inputs

        if not all([shape_compatible(input_node.shape, inputs[0].shape) for
                    input_node in inputs]):
            new_inputs = []
            for input_node in inputs:
                new_inputs.append(Flatten().build(hp, input_node))
            inputs = new_inputs

        # TODO: Even inputs have different shape[-1], they can still be Add(
        #  ) after another layer. Check if the inputs are all of the same
        #  shape
        if all([input_node.shape == inputs[0].shape for input_node in inputs]):
            if hp.Choice("merge_type", ['Add', 'Concatenate'], default='Add'):
                return tf.keras.layers.Add(inputs)

        return tf.keras.layers.Add()(inputs)


class XceptionBlock(HyperBlock):
<<<<<<< HEAD
    """ XceptionBlock
    An Xception structure, used for specifying your model with specific datasets.

    The original Xception architecture is from https://arxiv.org/abs/1610.02357.
    The data first goes through the entry flow, then through the middle flow which
    is repeated eight times, and finally through the exit flow.

    This XceptionBlock returns a similar architecture as Xception except without
    the last (optional) fully connected layer(s) and logistic regression.
    The size of this architecture could be decided by `HyperParameters`, to get an
    architecture with a half, an identical, or a double size of the original one.
    """
=======
>>>>>>> d6947d6b

    def build(self, hp, inputs=None):
        input_node = layer_utils.format_inputs(inputs, self.name, num=1)[0]
        output_node = input_node
        channel_axis = 1 \
            if tf.keras.backend.image_data_format() == 'channels_first' else -1

        # Parameters
        # [general]
        kernel_size = hp.Range("kernel_size", 3, 5)
        initial_strides = (2, 2)
        activation = hp.Choice("activation", ["relu", "selu"])
        # [Entry Flow]
        conv2d_filters = hp.Choice("conv2d_num_filters", [32, 64, 128])
        sep_filters = hp.Range("sep_num_filters", 128, 768)
        # [Middle Flow]
        residual_blocks = hp.Range("num_residual_blocks", 2, 8)
        # [Exit Flow]

        # Model
        # Initial conv2d
        dims = conv2d_filters
        output_node = self._conv(dims, kernel_size=(kernel_size, kernel_size),
                                 activation=activation, strides=initial_strides)(
            output_node)
        # Separable convs
        dims = sep_filters
        for _ in range(residual_blocks):
            output_node = self._residual(dims, activation=activation,
                                         max_pooling=False,
                                         channel_axis=channel_axis)(output_node)
        # Exit
        dims *= 2
        output_node = self._residual(dims, activation=activation,
                                     max_pooling=True, channel_axis=channel_axis)(
            output_node)

        return output_node

    @classmethod
    def _sep_conv(cls, filters, kernel_size=(3, 3), activation='relu'):
        def func(x):
            if activation == 'selu':
                x = tf.keras.layers.SeparableConv2D(
                    filters, kernel_size,
                    activation='selu',
                    padding='same',
                    kernel_initializer='lecun_normal')(x)
            elif activation == 'relu':
                x = tf.keras.layers.SeparableConv2D(filters, kernel_size,
                                                    padding='same',
                                                    use_bias=False)(x)
                x = tf.keras.layers.BatchNormalization()(x)
                x = tf.keras.layers.Activation('relu')(x)
            else:
                raise ValueError(
                    'Unknown activation function: {:s}'.format(activation))
            return x

        return func

    @classmethod
    def _residual(cls,
                  filters, kernel_size=(3, 3), activation='relu',
                  pool_strides=(2, 2), max_pooling=True,
                  channel_axis=-1):
        """ Residual block. """

        def func(x):
            if max_pooling:
                res = tf.keras.layers.Conv2D(filters, kernel_size=(1, 1),
                                             strides=pool_strides, padding='same')(x)
            elif filters != tf.keras.backend.int_shape(x)[channel_axis]:
                res = tf.keras.layers.Conv2D(filters, kernel_size=(1, 1),
                                             padding='same')(x)
            else:
                res = x

            x = cls._sep_conv(filters, kernel_size, activation)(x)
            x = cls._sep_conv(filters, kernel_size, activation)(x)
            if max_pooling:
                x = tf.keras.layers.MaxPool2D(kernel_size, strides=pool_strides,
                                              padding='same')(x)

            x = tf.keras.layers.add([x, res])
            return x

        return func

    @classmethod
    def _conv(cls, filters, kernel_size=(3, 3), activation='relu', strides=(2, 2)):
        """ 2d convolution block. """

        def func(x):
            if activation == 'selu':
                x = tf.keras.layers.Conv2D(filters, kernel_size, strides=strides,
                                           activation='selu',
                                           padding='same',
                                           kernel_initializer='lecun_normal',
                                           bias_initializer='zeros')(x)
            elif activation == 'relu':
                x = tf.keras.layers.Conv2D(filters, kernel_size, strides=strides,
                                           padding='same', use_bias=False)(x)
                x = tf.keras.layers.BatchNormalization()(x)
                x = tf.keras.layers.Activation('relu')(x)
            else:
                raise ValueError(
                    'Unknown activation function: {:s}'.format(activation))
            return x

        return func

    @classmethod
    def _dense(cls, dims, activation='relu', batchnorm=True, dropout_rate=0):
        def func(x):
            if activation == 'selu':
                x = tf.keras.layers.Dense(dims, activation='selu',
                                          kernel_initializer='lecun_normal',
                                          bias_initializer='zeros')(x)
                if dropout_rate:
                    x = tf.keras.layers.AlphaDropout(dropout_rate)(x)
            elif activation == 'relu':
                x = tf.keras.layers.Dense(dims, activation='relu')(x)
                if batchnorm:
                    x = tf.keras.layers.BatchNormalization()(x)
                if dropout_rate:
                    x = tf.keras.layers.Dropout(dropout_rate)(x)
            else:
                raise ValueError(
                    'Unknown activation function: {:s}'.format(activation))
            return x

        return func


class Flatten(HyperBlock):

    def build(self, hp, inputs=None):
        input_node = layer_utils.format_inputs(inputs, self.name, num=1)[0]
        output_node = input_node
        if len(output_node.shape) > 5:
            raise ValueError(
                'Expect the input tensor to have less or equal to 5 '
                'dimensions, but got {shape}'.format(shape=output_node.shape))
        # Flatten the input tensor
        # TODO: Add hp.Choice to use Flatten()
        if len(output_node.shape) > 2:
            global_average_pooling = \
                layer_utils.get_global_average_pooling_layer_class(
                    output_node.shape)
            output_node = global_average_pooling()(output_node)
        return output_node


class Reshape(HyperBlock):

    def __init__(self, output_shape, **kwargs):
        super().__init__(**kwargs)
        self.output_shape = output_shape

    def build(self, hp, inputs=None):
        # TODO: Implement reshape layer
        return inputs<|MERGE_RESOLUTION|>--- conflicted
+++ resolved
@@ -50,7 +50,6 @@
             ['dense-bn-act', 'dense-act', 'act-bn-dense'],
             default='act-bn-dense')
         for i in range(hp.Choice('num_layers', [1, 2, 3], default=2)):
-<<<<<<< HEAD
             if layer_stack == 'dense-bn-act':
                 output_node = tf.keras.layers.Dense(hp.Choice(
                     'units_{i}'.format(i=i),
@@ -83,12 +82,6 @@
                 output_node = tf.keras.layers.Dropout(
                     rate=hp.Choice('dropout_rate', [0, 0.25, 0.5], default=0.5))(
                     output_node)
-=======
-            output_node = tf.keras.layers.Dense(
-                hp.Choice('units_{i}'.format(i=i),
-                          [16, 32, 64],
-                          default=32))(output_node)
->>>>>>> d6947d6b
         return output_node
 
 
@@ -177,8 +170,8 @@
 
 
 class XceptionBlock(HyperBlock):
-<<<<<<< HEAD
     """ XceptionBlock
+
     An Xception structure, used for specifying your model with specific datasets.
 
     The original Xception architecture is from https://arxiv.org/abs/1610.02357.
@@ -189,9 +182,8 @@
     the last (optional) fully connected layer(s) and logistic regression.
     The size of this architecture could be decided by `HyperParameters`, to get an
     architecture with a half, an identical, or a double size of the original one.
+
     """
-=======
->>>>>>> d6947d6b
 
     def build(self, hp, inputs=None):
         input_node = layer_utils.format_inputs(inputs, self.name, num=1)[0]

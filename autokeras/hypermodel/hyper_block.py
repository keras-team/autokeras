import tensorflow as tf

from autokeras.hypermodel import hyper_node, hypermodel
from autokeras import layer_utils


class HyperBlock(hypermodel.HyperModel):

    def __init__(self, **kwargs):
        super().__init__(**kwargs)
        self.inputs = None
        self.outputs = None
        self._num_output_node = 1

    def __call__(self, inputs):
        self.inputs = layer_utils.format_inputs(inputs, self.name)
        for input_node in self.inputs:
            input_node.add_out_hypermodel(self)
        self.outputs = []
        for _ in range(self._num_output_node):
            output_node = hyper_node.Node()
            output_node.add_in_hypermodel(self)
            self.outputs.append(output_node)
        return self.outputs

    def build(self, hp, inputs=None):
        raise NotImplementedError


class DenseBlock(HyperBlock):

    def build(self, hp, inputs=None):
        input_node = layer_utils.format_inputs(inputs, self.name, num=1)[0]
        output_node = input_node
        output_node = Flatten().build(hp, output_node)

        for i in range(hp.Choice('num_layers', [1, 2, 3], default=2)):
            output_node = tf.keras.layers.Dense(
                hp.Choice('units_{i}'.format(i=i),
                          [16, 32, 64],
                          default=32))(output_node)
        return output_node


class RNNBlock(HyperBlock):

    def build(self, hp, inputs=None):
        pass


class ImageBlock(HyperBlock):

    def build(self, hp, inputs=None):
        # TODO: make it more advanced, selecting from multiple models, e.g.,
        #  ResNet.
        input_node = layer_utils.format_inputs(inputs, self.name, num=1)[0]
        output_node = input_node

        for i in range(hp.Choice('num_layers', [1, 2, 3], default=2)):
            output_node = tf.keras.layers.Conv2D(
                hp.Choice('units_{i}'.format(i=i),
                          [16, 32, 64],
                          default=32),
                hp.Choice('kernel_size_{i}'.format(i=i),
                          [3, 5, 7],
                          default=3))(output_node)
        return output_node


def shape_compatible(shape1, shape2):
    if len(shape1) != len(shape2):
        return False
    # TODO: If they can be the same after passing through any layer,
    #  they are compatible. e.g. (32, 32, 3), (16, 16, 2) are compatible
    return shape1[:-1] == shape2[:-1]


class Merge(HyperBlock):

    def build(self, hp, inputs=None):
        inputs = layer_utils.format_inputs(inputs, self.name)
        if len(inputs) == 1:
            return inputs

        if not all([shape_compatible(input_node.shape, inputs[0].shape) for
                    input_node in inputs]):
            new_inputs = []
            for input_node in inputs:
                new_inputs.append(Flatten().build(hp, input_node))
            inputs = new_inputs

        # TODO: Even inputs have different shape[-1], they can still be Add(
        #  ) after another layer. Check if the inputs are all of the same
        #  shape
        if all([input_node.shape == inputs[0].shape for input_node in inputs]):
            if hp.Choice("merge_type", ['Add', 'Concatenate'], default='Add'):
                return tf.keras.layers.Add(inputs)

        return tf.keras.layers.Add()(inputs)


class XceptionBlock(HyperBlock):

    def build(self, hp, inputs=None):
        pass


class Flatten(HyperBlock):

    def build(self, hp, inputs=None):
        input_node = layer_utils.format_inputs(inputs, self.name, num=1)[0]
        output_node = input_node
        if len(output_node.shape) > 5:
            raise ValueError(
                'Expect the input tensor to have less or equal to 5 '
                'dimensions, but got {shape}'.format(shape=output_node.shape))
        # Flatten the input tensor
        # TODO: Add hp.Choice to use Flatten()
        if len(output_node.shape) > 2:
<<<<<<< HEAD
            global_average_pooling = layer_utils.get_global_average_pooling_class(output_node.shape)
=======
            global_average_pooling = \
                layer_utils.get_global_average_pooling_layer_class(
                    output_node.shape)
>>>>>>> 9d25aef3
            output_node = global_average_pooling()(output_node)
        return output_node


class Reshape(HyperBlock):

    def __init__(self, output_shape, **kwargs):
        super().__init__(**kwargs)
        self.output_shape = output_shape

    def build(self, hp, inputs=None):
        # TODO: Implement reshape layer
        return inputs<|MERGE_RESOLUTION|>--- conflicted
+++ resolved
@@ -117,13 +117,8 @@
         # Flatten the input tensor
         # TODO: Add hp.Choice to use Flatten()
         if len(output_node.shape) > 2:
-<<<<<<< HEAD
-            global_average_pooling = layer_utils.get_global_average_pooling_class(output_node.shape)
-=======
             global_average_pooling = \
-                layer_utils.get_global_average_pooling_layer_class(
-                    output_node.shape)
->>>>>>> 9d25aef3
+                layer_utils.get_global_average_pooling_class(output_node.shape)
             output_node = global_average_pooling()(output_node)
         return output_node
 

<<<<<<< HEAD
import multiprocessing
from multiprocessing.queues import Queue as MultiQueue


class SharedCounter(object):
=======
import multiprocessing.queues

class SharedCounter():
>>>>>>> 3b3d1212
    """ A synchronized shared counter.

    The locking done by multiprocessing.Value ensures that only a single
    process or thread may read or write the in-memory ctypes object. However,
    in order to do n += 1, Python performs a read followed by a write, so a
    second process may read the old value before the new one is written by the
    first process. The solution is to use a multiprocessing.Lock to guarantee
    the atomicity of the modifications to Value.

    This class comes almost entirely from Eli Bendersky's blog:
    http://eli.thegreenplace.net/2012/01/04/shared-counter-with-pythons-multiprocessing/

    """

    def __init__(self, n=0):
        self.count = multiprocessing.Value('i', n)

<<<<<<< HEAD
    def increment(self, n=1):
=======
    def increment(self, num=1):
>>>>>>> 3b3d1212
        """ Increment the counter by n (default = 1) """
        with self.count.get_lock():
            self.count.value += num

    @property
    def value(self):
        """ Return the value of the counter """
        return self.count.value


class Queue(multiprocessing.queues.Queue):
    """ A portable implementation of multiprocessing.Queue.

    Because of multithreading / multiprocessing semantics, Queue.qsize() may
    raise the NotImplementedError exception on Unix platforms like Mac OS X
    where sem_getvalue() is not implemented. This subclass addresses this
    problem by using a synchronized shared counter (initialized to zero) and
    increasing / decreasing its value every time the put() and get() methods
    are called, respectively. This not only prevents NotImplementedError from
    being raised, but also allows us to implement a reliable version of both
    qsize() and empty().

    """

    def __init__(self, *args, **kwargs):
        super(Queue, self).__init__(*args, **kwargs)
        self.size = SharedCounter(0)

    def put(self, obj, block=True, timeout=None):
        self.size.increment(1)
        super(Queue, self).put(obj, block, timeout)

    def get(self, block=True, timeout=None):
        self.size.increment(-1)
        return super(Queue, self).get(block=True, timeout=None)

    def qsize(self):
        """ Reliable implementation of multiprocessing.Queue.qsize() """
        return self.size.value

    def empty(self):
        """ Reliable implementation of multiprocessing.Queue.empty() """
        return not self.qsize()<|MERGE_RESOLUTION|>--- conflicted
+++ resolved
@@ -1,14 +1,6 @@
-<<<<<<< HEAD
-import multiprocessing
-from multiprocessing.queues import Queue as MultiQueue
-
-
-class SharedCounter(object):
-=======
 import multiprocessing.queues
 
 class SharedCounter():
->>>>>>> 3b3d1212
     """ A synchronized shared counter.
 
     The locking done by multiprocessing.Value ensures that only a single
@@ -26,11 +18,7 @@
     def __init__(self, n=0):
         self.count = multiprocessing.Value('i', n)
 
-<<<<<<< HEAD
-    def increment(self, n=1):
-=======
     def increment(self, num=1):
->>>>>>> 3b3d1212
         """ Increment the counter by n (default = 1) """
         with self.count.get_lock():
             self.count.value += num

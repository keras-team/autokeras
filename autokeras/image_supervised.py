import csv
import os
import pickle
from abc import abstractmethod
from functools import reduce

import numpy as np
import torch
from scipy import ndimage
from sklearn.model_selection import train_test_split

from autokeras.cnn_module import CnnModule
from autokeras.constant import Constant
from autokeras.loss_function import classification_loss, regression_loss
from autokeras.metric import Accuracy, MSE
from autokeras.preprocessor import OneHotEncoder, DataTransformer
from autokeras.supervised import Supervised, PortableClass
from autokeras.utils import ensure_dir, has_file, pickle_from_file, pickle_to_file, temp_folder_generator


def _validate(x_train, y_train):
    """Check `x_train`'s type and the shape of `x_train`, `y_train`."""
    try:
        x_train = x_train.astype('float64')
    except ValueError:
        raise ValueError('x_train should only contain numerical data.')

    if len(x_train.shape) < 2:
        raise ValueError('x_train should at least has 2 dimensions.')

    if x_train.shape[0] != y_train.shape[0]:
        raise ValueError('x_train and y_train should have the same number of instances.')


def run_searcher_once(train_data, test_data, path, timeout):
    if Constant.LIMIT_MEMORY:
        pass
    searcher = pickle_from_file(os.path.join(path, 'searcher'))
    searcher.search(train_data, test_data, timeout)


def read_csv_file(csv_file_path):
    """Read the csv file and returns two separate list containing files name and their labels.

    Args:
        csv_file_path: Path to the CSV file.

    Returns:
        file_names: List containing files names.
        file_label: List containing their respective labels.
    """
    file_names = []
    file_labels = []
    with open(csv_file_path, 'r') as files_path:
        path_list = csv.DictReader(files_path)
        fieldnames = path_list.fieldnames
        for path in path_list:
            file_names.append(path[fieldnames[0]])
            file_labels.append(path[fieldnames[1]])
    return file_names, file_labels


def read_images(img_file_names, images_dir_path):
    """Read the images from the path and return their numpy.ndarray instance.
        Return a numpy.ndarray instance containing the training data.

    Args:
        img_file_names: List containing images names.
        images_dir_path: Path to the directory containing images.
    """
    x_train = []
    if os.path.isdir(images_dir_path):
        for img_file in img_file_names:
            img_path = os.path.join(images_dir_path, img_file)
            if os.path.exists(img_path):
                img = ndimage.imread(fname=img_path)
                if len(img.shape) < 3:
                    img = img[..., np.newaxis]
                x_train.append(img)
            else:
                raise ValueError("%s image does not exist" % img_file)
    else:
        raise ValueError("Directory containing images does not exist")
    return np.asanyarray(x_train)


def load_image_dataset(csv_file_path, images_path):
    """Load images from the files and labels from a csv file.

    Second, the dataset is a set of images and the labels are in a CSV file.
    The CSV file should contain two columns whose names are 'File Name' and 'Label'.
    The file names in the first column should match the file names of the images with extensions,
    e.g., .jpg, .png.
    The path to the CSV file should be passed through the `csv_file_path`.
    The path to the directory containing all the images should be passed through `image_path`.

    Args:
        csv_file_path: CSV file path.
        images_path: Path where images exist.

    Returns:
        x: Four dimensional numpy.ndarray. The channel dimension is the last dimension.
        y: The labels.
    """
    img_file_name, y = read_csv_file(csv_file_path)
    x = read_images(img_file_name, images_path)
    return np.array(x), np.array(y)


class ImageSupervised(Supervised):
    """The image classifier class.

    It is used for image classification. It searches convolutional neural network architectures
    for the best configuration for the dataset.

    Attributes:
        path: A path to the directory to save the classifier.
        y_encoder: An instance of OneHotEncoder for `y_train` (array of categorical labels).
        verbose: A boolean value indicating the verbosity mode.
        searcher: An instance of BayesianSearcher. It searches different
            neural architecture to find the best model.
        searcher_args: A dictionary containing the parameters for the searcher's __init__ function.
        augment: A boolean value indicating whether the data needs augmentation.  If not define, then it
                will use the value of Constant.DATA_AUGMENTATION which is True by default.
    """

    def __init__(self, verbose=False, path=None, resume=False, searcher_args=None, augment=None):
        """Initialize the instance.

        The classifier will be loaded from the files in 'path' if parameter 'resume' is True.
        Otherwise it would create a new one.

        Args:
            verbose: A boolean of whether the search process will be printed to stdout.
            path: A string. The path to a directory, where the intermediate results are saved.
            resume: A boolean. If True, the classifier will continue to previous work saved in path.
                Otherwise, the classifier will start a new search.
            augment: A boolean value indicating whether the data needs augmentation. If not define, then it
                will use the value of Constant.DATA_AUGMENTATION which is True by default.

        """
        super().__init__(verbose)

        if searcher_args is None:
            searcher_args = {}

        if path is None:
            path = temp_folder_generator()

        self.cnn = CnnModule(self.loss, self.metric, searcher_args, path, verbose)

        if augment is None:
            augment = Constant.DATA_AUGMENTATION

        if has_file(os.path.join(path, 'classifier')) and resume:
            classifier = pickle_from_file(os.path.join(path, 'classifier'))
            self.__dict__ = classifier.__dict__
            self.path = path
        else:
            self.y_encoder = None
            self.data_transformer = None
            self.verbose = verbose
            self.searcher = False
            self.path = path
            self.searcher_args = searcher_args
            self.augment = augment
            ensure_dir(path)

    @property
    @abstractmethod
    def metric(self):
        pass

    @property
    @abstractmethod
    def loss(self):
        pass

    def fit(self, x_train=None, y_train=None, time_limit=None):
        """Find the best neural architecture and train it.

        Based on the given dataset, the function will find the best neural architecture for it.
        The dataset is in numpy.ndarray format.
        So they training data should be passed through `x_train`, `y_train`.

        Args:
            x_train: A numpy.ndarray instance containing the training data.
            y_train: A numpy.ndarray instance containing the label of the training data.
            time_limit: The time limit for the search in seconds.
        """
        if y_train is None:
            y_train = []
        if x_train is None:
            x_train = []

        x_train = np.array(x_train)
        y_train = np.array(y_train).flatten()

        _validate(x_train, y_train)

        y_train = self.transform_y(y_train)

        # Transform x_train
        if self.data_transformer is None:
            self.data_transformer = DataTransformer(x_train, augment=self.augment)

        # Divide training data into training and testing data.
        x_train, x_test, y_train, y_test = train_test_split(x_train, y_train,
                                                            test_size=min(Constant.VALIDATION_SET_SIZE,
                                                                          int(len(y_train) * 0.2)),
                                                            random_state=42)

        # Wrap the data into DataLoaders
        train_data = self.data_transformer.transform_train(x_train, y_train)
        test_data = self.data_transformer.transform_test(x_test, y_test)

        # Save the classifier
        pickle.dump(self, open(os.path.join(self.path, 'classifier'), 'wb'))
        pickle_to_file(self, os.path.join(self.path, 'classifier'))

        if time_limit is None:
            time_limit = 24 * 60 * 60
<<<<<<< HEAD

        start_time = time.time()
        time_remain = time_limit
        try:
            while time_remain > 0:
                run_searcher_once(train_data, test_data, self.path, int(time_remain))
                if len(self.load_searcher().history) >= Constant.MAX_MODEL_NUM:
                    break
                time_elapsed = time.time() - start_time
                time_remain = time_limit - time_elapsed
            # if no search executed during the time_limit, then raise an error
            if time_remain <= 0:
                raise TimeoutError
        except TimeoutError:
            if len(self.load_searcher().history) == 0:
                raise TimeoutError("Search Time too short. No model was found during the search time.")
            elif self.verbose:
                print('\nTime limit for model search is reached. Ending the model search.')
=======
        self.cnn.fit(self.get_n_output_node(), x_train.shape, train_data, test_data, time_limit)
>>>>>>> 4d44261a

    @abstractmethod
    def get_n_output_node(self):
        pass

    def transform_y(self, y_train):
        return y_train

    def predict(self, x_test):
        """Return predict results for the testing data.

        Args:
            x_test: An instance of numpy.ndarray containing the testing data.

        Returns:
            A numpy.ndarray containing the results.
        """
        if Constant.LIMIT_MEMORY:
            pass
        test_loader = self.data_transformer.transform_test(x_test)
        model = self.cnn.best_model
        model.eval()

        outputs = []
        with torch.no_grad():
            for index, inputs in enumerate(test_loader):
                outputs.append(model(inputs).numpy())
        output = reduce(lambda x, y: np.concatenate((x, y)), outputs)
        return self.inverse_transform_y(output)

    def inverse_transform_y(self, output):
        return output

    def evaluate(self, x_test, y_test):
        """Return the accuracy score between predict value and `y_test`."""
        y_predict = self.predict(x_test)
        return self.metric().evaluate(y_test, y_predict)

    def save_searcher(self, searcher):
        pickle.dump(searcher, open(os.path.join(self.path, 'searcher'), 'wb'))

    def load_searcher(self):
        return pickle_from_file(os.path.join(self.path, 'searcher'))

    def final_fit(self, x_train, y_train, x_test, y_test, trainer_args=None, retrain=False):
        """Final training after found the best architecture.

        Args:
            x_train: A numpy.ndarray of training data.
            y_train: A numpy.ndarray of training targets.
            x_test: A numpy.ndarray of testing data.
            y_test: A numpy.ndarray of testing targets.
            trainer_args: A dictionary containing the parameters of the ModelTrainer constructor.
            retrain: A boolean of whether reinitialize the weights of the model.
        """
        if trainer_args is None:
            trainer_args = {'max_no_improvement_num': 30}

        y_train = self.transform_y(y_train)
        y_test = self.transform_y(y_test)

        train_data = self.data_transformer.transform_train(x_train, y_train)
        test_data = self.data_transformer.transform_test(x_test, y_test)
<<<<<<< HEAD

        searcher = self.load_searcher()
        graph = searcher.load_best_model()
        if self.verbose:
            print('\nLoading and training the best model recorded from the search.')

        if retrain:
            graph.weighted = False
        _, _1, graph = train((graph, train_data, test_data, trainer_args, None, self.metric, self.loss, self.verbose))
=======
        self.cnn.final_fit(train_data, test_data, trainer_args, retrain)
>>>>>>> 4d44261a

    def get_best_model_id(self):
        """ Return an integer indicating the id of the best model."""
        return self.load_searcher().get_best_model_id()

    def export_keras_model(self, model_file_name):
        """ Exports the best Keras model to the given filename. """
        self.load_searcher().load_best_model().produce_keras_model().save(model_file_name)

    def export_autokeras_model(self, model_file_name):
        """ Creates and Exports the AutoKeras model to the given filename. """
        portable_model = PortableImageSupervised(graph=self.load_searcher().load_best_model(),
                                                 y_encoder=self.y_encoder,
                                                 data_transformer=self.data_transformer,
                                                 metric=self.metric,
                                                 inverse_transform_y_method=self.inverse_transform_y)
        pickle_to_file(portable_model, model_file_name)


class ImageClassifier(ImageSupervised):
    @property
    def loss(self):
        return classification_loss

    def transform_y(self, y_train):
        # Transform y_train.
        if self.y_encoder is None:
            self.y_encoder = OneHotEncoder()
            self.y_encoder.fit(y_train)
        y_train = self.y_encoder.transform(y_train)
        return y_train

    def inverse_transform_y(self, output):
        return self.y_encoder.inverse_transform(output)

    def get_n_output_node(self):
        return self.y_encoder.n_classes

    @property
    def metric(self):
        return Accuracy


class ImageRegressor(ImageSupervised):
    @property
    def loss(self):
        return regression_loss

    @property
    def metric(self):
        return MSE

    def get_n_output_node(self):
        return 1

    def transform_y(self, y_train):
        return y_train.flatten().reshape(len(y_train), 1)

    def inverse_transform_y(self, output):
        return output.flatten()


class PortableImageSupervised(PortableClass):
    def __init__(self, graph, data_transformer, y_encoder, metric, inverse_transform_y_method):
        """Initialize the instance.
        Args:
            graph: The graph form of the learned model
        """
        super().__init__(graph)
        self.data_transformer = data_transformer
        self.y_encoder = y_encoder
        self.metric = metric
        self.inverse_transform_y_method = inverse_transform_y_method

    def predict(self, x_test):
        """Return predict results for the testing data.

        Args:
            x_test: An instance of numpy.ndarray containing the testing data.

        Returns:
            A numpy.ndarray containing the results.
        """
        if Constant.LIMIT_MEMORY:
            pass
        test_loader = self.data_transformer.transform_test(x_test)
        model = self.graph.produce_model()
        model.eval()

        outputs = []
        with torch.no_grad():
            for index, inputs in enumerate(test_loader):
                outputs.append(model(inputs).numpy())
        output = reduce(lambda x, y: np.concatenate((x, y)), outputs)
        return self.inverse_transform_y(output)

    def inverse_transform_y(self, output):
        return self.inverse_transform_y_method(output)

    def evaluate(self, x_test, y_test):
        """Return the accuracy score between predict value and `y_test`."""
        y_predict = self.predict(x_test)
        return self.metric().evaluate(y_test, y_predict)<|MERGE_RESOLUTION|>--- conflicted
+++ resolved
@@ -220,28 +220,8 @@
 
         if time_limit is None:
             time_limit = 24 * 60 * 60
-<<<<<<< HEAD
-
-        start_time = time.time()
-        time_remain = time_limit
-        try:
-            while time_remain > 0:
-                run_searcher_once(train_data, test_data, self.path, int(time_remain))
-                if len(self.load_searcher().history) >= Constant.MAX_MODEL_NUM:
-                    break
-                time_elapsed = time.time() - start_time
-                time_remain = time_limit - time_elapsed
-            # if no search executed during the time_limit, then raise an error
-            if time_remain <= 0:
-                raise TimeoutError
-        except TimeoutError:
-            if len(self.load_searcher().history) == 0:
-                raise TimeoutError("Search Time too short. No model was found during the search time.")
-            elif self.verbose:
-                print('\nTime limit for model search is reached. Ending the model search.')
-=======
+
         self.cnn.fit(self.get_n_output_node(), x_train.shape, train_data, test_data, time_limit)
->>>>>>> 4d44261a
 
     @abstractmethod
     def get_n_output_node(self):
@@ -305,19 +285,8 @@
 
         train_data = self.data_transformer.transform_train(x_train, y_train)
         test_data = self.data_transformer.transform_test(x_test, y_test)
-<<<<<<< HEAD
-
-        searcher = self.load_searcher()
-        graph = searcher.load_best_model()
-        if self.verbose:
-            print('\nLoading and training the best model recorded from the search.')
-
-        if retrain:
-            graph.weighted = False
-        _, _1, graph = train((graph, train_data, test_data, trainer_args, None, self.metric, self.loss, self.verbose))
-=======
+
         self.cnn.final_fit(train_data, test_data, trainer_args, retrain)
->>>>>>> 4d44261a
 
     def get_best_model_id(self):
         """ Return an integer indicating the id of the best model."""

--- conflicted
+++ resolved
@@ -78,15 +78,11 @@
             The input node(s) of the AutoModel.
         outputs: A list of Node or Head instances.
             The output node(s) or head(s) of the AutoModel.
-<<<<<<< HEAD
         pipelines: An instance or a list of Pipeline corresponding to each of the
             input node, which transforms tensorflow.data.Dataset instance using
             tensorflow.data operations before feeding into the neural network.
             Defaults to None, which does no transformations.
-        name: String. The name of the AutoModel. Defaults to 'auto_model'.
-=======
         project_name: String. The name of the AutoModel. Defaults to 'auto_model'.
->>>>>>> 41c99fbf
         max_trials: Int. The maximum number of different Keras Models to try.
             The search may finish before reaching the max_trials. Defaults to 100.
         directory: String. The path to a directory for storing the search outputs.
@@ -107,13 +103,9 @@
     def __init__(self,
                  inputs: Union[Input, List[Input]],
                  outputs: Union[head_module.Head, node_module.Node, list],
-<<<<<<< HEAD
                  pipelines: Optional[
                      Union[pipeline.Pipeline, List[pipeline.Pipeline]]] = None,
-                 name: str = 'auto_model',
-=======
                  project_name: str = 'auto_model',
->>>>>>> 41c99fbf
                  max_trials: int = 100,
                  directory: Union[str, Path, None] = None,
                  objective: str = 'val_loss',

--- conflicted
+++ resolved
@@ -174,23 +174,12 @@
     def __init__(self, outputs, column_names, column_types, **kwargs):
         # TODO: support customized column_types.
         inputs = node.StructuredDataInput()
-<<<<<<< HEAD
-        if column_types:
-            inputs.column_types = column_types
-        if column_names:
-            inputs.column_names = column_names
-        if column_names and column_types:
-            for column_name in column_names:
-                if column_name not in column_types:
-                    raise ValueError('Column_names and column_types are mismatched.')
-=======
         inputs.column_types = column_types
         inputs.column_names = column_names
         if column_names and column_types:
             if not all([column_name in column_names
                         for column_name in column_types]):
                 raise ValueError('Column_names and column_types are mismatched.')
->>>>>>> b38079e1
         super().__init__(inputs=inputs,
                          outputs=outputs,
                          **kwargs)
@@ -204,19 +193,11 @@
         """
         # Arguments
             x: numpy.ndarray or tensorflow.Dataset. Training data x.
-<<<<<<< HEAD
-            If the data is from a csv file, it should be a string specifying the path
-            of the csv file of the training data.
-            y: numpy.ndarray, tensorflow.Dataset, Training data y.
-            If the data is from a csv file, it should be a string corresponding to
-            the label column.
-=======
                 If the data is from a csv file, it should be a string specifying the
                 path of the csv file of the training data.
             y: numpy.ndarray, tensorflow.Dataset, Training data y.
                 If the data is from a csv file, it should be a string corresponding
                 to the label column.
->>>>>>> b38079e1
             validation_split: Float between 0 and 1.
                 Fraction of the training data to be used as validation data.
                 The model will set apart this fraction of the training data,
@@ -236,13 +217,8 @@
                   - dataset or a dataset iterator
                 For the first two cases, `batch_size` must be provided.
                 For the last case, `validation_steps` must be provided.
-<<<<<<< HEAD
-                If the data is read from a csv file, it should be a string specifying
-                the path of a csv file of the validation_data.
-=======
                 The type of the validation data should be the same as the training
                 data.
->>>>>>> b38079e1
             **kwargs: Any arguments supported by keras.Model.fit.
         """
         # x is file path of training data
@@ -269,23 +245,12 @@
     # Arguments
         column_names: A list of strings specifying the names of the columns. The
             length of the list should be equal to the number of columns of the data.
-<<<<<<< HEAD
-            Defaults to None. If None, it will infer from the header of the csv file
-            or be set to a list of number from zero to the number of columns of the
-            data if the data is from a numpy ndarray.
-        column_types: Dict. Key is string, indicating the name of a column,
-            value is string, indicating the type of that column, should either be
-            'numerical' or 'categorical'. The length of the dict should be equal to
-            the number of columns of the data. Defaults to None. If not None, the
-            column_names need to be specified. If None, it will infer from the data.
-=======
             Defaults to None. If None, it will obtained from the header of the csv
             file or the pandas.DataFrame.
         column_types: Dict. The keys are the column names. The values should either
             be 'numerical' or 'categorical', indicating the type of that column.
             Defaults to None. If not None, the column_names need to be specified.
             If None, it will be inferred from the data.
->>>>>>> b38079e1
         num_classes: Int. Defaults to None. If None, it will infer from the data.
         multi_label: Boolean. Defaults to False.
         loss: A Keras loss function. Defaults to None. If None, the loss will be
@@ -330,23 +295,12 @@
     # Arguments
         column_names: A list of strings specifying the names of the columns. The
             length of the list should be equal to the number of columns of the data.
-<<<<<<< HEAD
-            Defaults to None. If None, it will infer from the header of the csv file
-            or be set to a list of number from zero to the number of columns of the
-            data if the data is from a numpy ndarray.
-        column_types: Dict. Key is string, indicating the name of a column,
-            value is string, indicating the type of that column, should either be
-            'numerical' or 'categorical'. The length of the dict should be equal to
-            the number of columns of the data. Defaults to None. If not None, the
-            column_names need to be specified. If None, it will infer from the data.
-=======
             Defaults to None. If None, it will obtained from the header of the csv
             file or the pandas.DataFrame.
         column_types: Dict. The keys are the column names. The values should either
             be 'numerical' or 'categorical', indicating the type of that column.
             Defaults to None. If not None, the column_names need to be specified.
             If None, it will be inferred from the data.
->>>>>>> b38079e1
         metrics: A list of Keras metrics. Defaults to None. If None, the metrics will
             be inferred from the AutoModel.
         name: String. The name of the AutoModel. Defaults to

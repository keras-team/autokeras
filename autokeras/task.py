from typing import Callable, Union

import pandas as pd

from autokeras import auto_model
from autokeras.hypermodel import head
from autokeras.hypermodel import node


class SupervisedImagePipeline(auto_model.AutoModel):

    def __init__(self, outputs, **kwargs):
        super().__init__(inputs=node.ImageInput(),
                         outputs=outputs,
                         **kwargs)


class ImageClassifier(SupervisedImagePipeline):
    """AutoKeras image classification class.

    # Arguments
        num_classes: Int. Defaults to None. If None, it will infer from the data.
        multi_label: Boolean. Defaults to False.
        loss: A Keras loss function. Defaults to use 'binary_crossentropy' or
            'categorical_crossentropy' based on the number of classes.
        metrics: A list of Keras metrics. Defaults to use 'accuracy'.
        name: String. The name of the AutoModel. Defaults to 'image_classifier'.
        max_trials: Int. The maximum number of different Keras Models to try.
            The search may finish before reaching the max_trials. Defaults to 100.
        directory: String. The path to a directory for storing the search outputs.
            Defaults to None, which would create a folder with the name of the
            AutoModel in the current directory.
        objective: String. Name of model metric to minimize
            or maximize, e.g. 'val_accuracy'. Defaults to 'val_loss'.
        overwrite: Boolean. Defaults to `False`. If `False`, reloads an existing
            project of the same name if one is found. Otherwise, overwrites the
            project.
        seed: Int. Random seed.
    """

    def __init__(self,
<<<<<<< HEAD
                 num_classes: int = None,
                 multi_label: bool = False,
                 loss: Union[str, Callable] = None,
                 metrics: Union[str, Callable] = None,
                 name: str = 'image_classifier',
                 max_trials: int = 100,
                 directory: str = None,
                 objective: str = 'val_loss',
                 seed: int = None):
=======
                 num_classes=None,
                 multi_label=False,
                 loss=None,
                 metrics=None,
                 name='image_classifier',
                 max_trials=100,
                 directory=None,
                 objective='val_loss',
                 overwrite=True,
                 seed=None):
>>>>>>> 64aef625
        super().__init__(
            outputs=head.ClassificationHead(num_classes=num_classes,
                                            multi_label=multi_label,
                                            loss=loss,
                                            metrics=metrics),
            max_trials=max_trials,
            directory=directory,
            name=name,
            objective=objective,
            tuner='image_classifier',
            overwrite=overwrite,
            seed=seed)

    def fit(self,
            x=None,
            y=None,
            epochs=None,
            callbacks=None,
            validation_split=0,
            validation_data=None,
            **kwargs):
        """Search for the best model and hyperparameters for the AutoModel.

        It will search for the best model based on the performances on
        validation data.

        # Arguments
            x: numpy.ndarray or tensorflow.Dataset. Training data x. The shape of the
                data should be 3 or 4 dimensional, the last dimension of which should
                be channel dimension.
            y: numpy.ndarray or tensorflow.Dataset. Training data y. It can be raw
                labels, one-hot encoded if more than two classes, or binary encoded
                for binary classification.
            epochs: Int. The number of epochs to train each model during the search.
                If unspecified, by default we train for a maximum of 1000 epochs,
                but we stop training if the validation loss stops improving for 10
                epochs (unless you specified an EarlyStopping callback as part of
                the callbacks argument, in which case the EarlyStopping callback you
                specified will determine early stopping).
            callbacks: List of Keras callbacks to apply during training and
                validation.
            validation_split: Float between 0 and 1.
                Fraction of the training data to be used as validation data.
                The model will set apart this fraction of the training data,
                will not train on it, and will evaluate
                the loss and any model metrics
                on this data at the end of each epoch.
                The validation data is selected from the last samples
                in the `x` and `y` data provided, before shuffling. This argument is
                not supported when `x` is a dataset.
                The best model found would be fit on the entire dataset including the
                validation data.
            validation_data: Data on which to evaluate the loss and any model metrics
                at the end of each epoch. The model will not be trained on this data.
                `validation_data` will override `validation_split`. The type of the
                validation data should be the same as the training data.
                The best model found would be fit on the training dataset without the
                validation data.
            **kwargs: Any arguments supported by keras.Model.fit.
        """
        super().fit(x=x,
                    y=y,
                    epochs=epochs,
                    callbacks=callbacks,
                    validation_split=validation_split,
                    validation_data=validation_data,
                    **kwargs)


class ImageRegressor(SupervisedImagePipeline):
    """AutoKeras image regression class.

    # Arguments
        output_dim: Int. The number of output dimensions. Defaults to None.
            If None, it will infer from the data.
        multi_label: Boolean. Defaults to False.
        loss: A Keras loss function. Defaults to use 'mean_squared_error'.
        metrics: A list of Keras metrics. Defaults to use 'mean_squared_error'.
        name: String. The name of the AutoModel. Defaults to 'image_regressor'.
        max_trials: Int. The maximum number of different Keras Models to try.
            The search may finish before reaching the max_trials. Defaults to 100.
        directory: String. The path to a directory for storing the search outputs.
            Defaults to None, which would create a folder with the name of the
            AutoModel in the current directory.
        objective: String. Name of model metric to minimize
            or maximize, e.g. 'val_accuracy'. Defaults to 'val_loss'.
        overwrite: Boolean. Defaults to `False`. If `False`, reloads an existing
            project of the same name if one is found. Otherwise, overwrites the
            project.
        seed: Int. Random seed.
    """

    def __init__(self,
                 output_dim=None,
                 loss='mean_squared_error',
                 metrics=None,
                 name='image_regressor',
                 max_trials=100,
                 directory=None,
                 objective='val_loss',
                 overwrite=True,
                 seed=None):
        super().__init__(
            outputs=head.RegressionHead(output_dim=output_dim,
                                        loss=loss,
                                        metrics=metrics),
            max_trials=max_trials,
            directory=directory,
            name=name,
            objective=objective,
            tuner='image_regressor',
            overwrite=overwrite,
            seed=seed)

    def fit(self,
            x=None,
            y=None,
            epochs=None,
            callbacks=None,
            validation_split=0,
            validation_data=None,
            **kwargs):
        """Search for the best model and hyperparameters for the AutoModel.

        It will search for the best model based on the performances on
        validation data.

        # Arguments
            x: numpy.ndarray or tensorflow.Dataset. Training data x. The shape of the
                data should be 3 or 4 dimensional, the last dimension of which should
                be channel dimension.
            y: numpy.ndarray or tensorflow.Dataset. Training data y. The targets
                passing to the head would have to be tf.data.Dataset, np.ndarray,
                pd.DataFrame or pd.Series. It can be single-column or multi-column.
                The values should all be numerical.
            epochs: Int. The number of epochs to train each model during the search.
                If unspecified, by default we train for a maximum of 1000 epochs,
                but we stop training if the validation loss stops improving for 10
                epochs (unless you specified an EarlyStopping callback as part of
                the callbacks argument, in which case the EarlyStopping callback you
                specified will determine early stopping).
            callbacks: List of Keras callbacks to apply during training and
                validation.
            validation_split: Float between 0 and 1.
                Fraction of the training data to be used as validation data.
                The model will set apart this fraction of the training data,
                will not train on it, and will evaluate
                the loss and any model metrics
                on this data at the end of each epoch.
                The validation data is selected from the last samples
                in the `x` and `y` data provided, before shuffling. This argument is
                not supported when `x` is a dataset.
                The best model found would be fit on the entire dataset including the
                validation data.
            validation_data: Data on which to evaluate the loss and any model metrics
                at the end of each epoch. The model will not be trained on this data.
                `validation_data` will override `validation_split`. The type of the
                validation data should be the same as the training data.
                The best model found would be fit on the training dataset without the
                validation data.
            **kwargs: Any arguments supported by keras.Model.fit.
        """
        super().fit(x=x,
                    y=y,
                    epochs=epochs,
                    callbacks=callbacks,
                    validation_split=validation_split,
                    validation_data=validation_data,
                    **kwargs)


class SupervisedTextPipeline(auto_model.AutoModel):

    def __init__(self, outputs, **kwargs):
        super().__init__(inputs=node.TextInput(),
                         outputs=outputs,
                         **kwargs)


class TextClassifier(SupervisedTextPipeline):
    """AutoKeras text classification class.

    # Arguments
        num_classes: Int. Defaults to None. If None, it will infer from the data.
        multi_label: Boolean. Defaults to False.
        loss: A Keras loss function. Defaults to use 'binary_crossentropy' or
            'categorical_crossentropy' based on the number of classes.
        metrics: A list of Keras metrics. Defaults to use 'accuracy'.
        name: String. The name of the AutoModel. Defaults to 'text_classifier'.
        max_trials: Int. The maximum number of different Keras Models to try.
            The search may finish before reaching the max_trials. Defaults to 100.
        directory: String. The path to a directory for storing the search outputs.
            Defaults to None, which would create a folder with the name of the
            AutoModel in the current directory.
        objective: String. Name of model metric to minimize
            or maximize, e.g. 'val_accuracy'. Defaults to 'val_loss'.
        overwrite: Boolean. Defaults to `False`. If `False`, reloads an existing
            project of the same name if one is found. Otherwise, overwrites the
            project.
        seed: Int. Random seed.
    """

    def __init__(self,
                 num_classes=None,
                 multi_label=False,
                 loss=None,
                 metrics=None,
                 name='text_classifier',
                 max_trials=100,
                 directory=None,
                 objective='val_loss',
                 overwrite=True,
                 seed=None):
        super().__init__(
            outputs=head.ClassificationHead(num_classes=num_classes,
                                            multi_label=multi_label,
                                            loss=loss,
                                            metrics=metrics),
            max_trials=max_trials,
            directory=directory,
            name=name,
            objective=objective,
            tuner='text_classifier',
            overwrite=overwrite,
            seed=seed)

    def fit(self,
            x=None,
            y=None,
            epochs=None,
            callbacks=None,
            validation_split=0,
            validation_data=None,
            **kwargs):
        """Search for the best model and hyperparameters for the AutoModel.

        It will search for the best model based on the performances on
        validation data.

        # Arguments
            x: numpy.ndarray or tensorflow.Dataset. Training data x. The input data
                should be numpy.ndarray or tf.data.Dataset. The data should be one
                dimensional. Each element in the data should be a string which is a
                full sentence.
            y: numpy.ndarray or tensorflow.Dataset. Training data y. It can be raw
                labels, one-hot encoded if more than two classes, or binary encoded
                for binary classification.
            epochs: Int. The number of epochs to train each model during the search.
                If unspecified, by default we train for a maximum of 1000 epochs,
                but we stop training if the validation loss stops improving for 10
                epochs (unless you specified an EarlyStopping callback as part of
                the callbacks argument, in which case the EarlyStopping callback you
                specified will determine early stopping).
            callbacks: List of Keras callbacks to apply during training and
                validation.
            validation_split: Float between 0 and 1.
                Fraction of the training data to be used as validation data.
                The model will set apart this fraction of the training data,
                will not train on it, and will evaluate
                the loss and any model metrics
                on this data at the end of each epoch.
                The validation data is selected from the last samples
                in the `x` and `y` data provided, before shuffling. This argument is
                not supported when `x` is a dataset.
                The best model found would be fit on the entire dataset including the
                validation data.
            validation_data: Data on which to evaluate the loss and any model metrics
                at the end of each epoch. The model will not be trained on this data.
                `validation_data` will override `validation_split`. The type of the
                validation data should be the same as the training data.
                The best model found would be fit on the training dataset without the
                validation data.
            **kwargs: Any arguments supported by keras.Model.fit.
        """
        super().fit(x=x,
                    y=y,
                    epochs=epochs,
                    callbacks=callbacks,
                    validation_split=validation_split,
                    validation_data=validation_data,
                    **kwargs)


class TextRegressor(SupervisedTextPipeline):
    """AutoKeras text regression class.

    # Arguments
        output_dim: Int. The number of output dimensions. Defaults to None.
            If None, it will infer from the data.
        multi_label: Boolean. Defaults to False.
        loss: A Keras loss function. Defaults to use 'mean_squared_error'.
        metrics: A list of Keras metrics. Defaults to use 'mean_squared_error'.
        name: String. The name of the AutoModel. Defaults to 'text_regressor'.
        max_trials: Int. The maximum number of different Keras Models to try.
            The search may finish before reaching the max_trials. Defaults to 100.
        directory: String. The path to a directory for storing the search outputs.
            Defaults to None, which would create a folder with the name of the
            AutoModel in the current directory.
        objective: String. Name of model metric to minimize
            or maximize, e.g. 'val_accuracy'. Defaults to 'val_loss'.
        overwrite: Boolean. Defaults to `False`. If `False`, reloads an existing
            project of the same name if one is found. Otherwise, overwrites the
            project.
        seed: Int. Random seed.
    """

    def __init__(self,
                 output_dim=None,
                 loss='mean_squared_error',
                 metrics=None,
                 name='text_regressor',
                 max_trials=100,
                 directory=None,
                 objective='val_loss',
                 overwrite=True,
                 seed=None):
        super().__init__(
            outputs=head.RegressionHead(output_dim=output_dim,
                                        loss=loss,
                                        metrics=metrics),
            max_trials=max_trials,
            directory=directory,
            name=name,
            objective=objective,
            tuner='text_regressor',
            overwrite=overwrite,
            seed=seed)

    def fit(self,
            x=None,
            y=None,
            epochs=None,
            callbacks=None,
            validation_split=0,
            validation_data=None,
            **kwargs):
        """Search for the best model and hyperparameters for the AutoModel.

        It will search for the best model based on the performances on
        validation data.

        # Arguments
            x: numpy.ndarray or tensorflow.Dataset. Training data x. The input data
                should be numpy.ndarray or tf.data.Dataset. The data should be one
                dimensional. Each element in the data should be a string which is a
                full sentence.
            y: numpy.ndarray or tensorflow.Dataset. Training data y. The targets
                passing to the head would have to be tf.data.Dataset, np.ndarray,
                pd.DataFrame or pd.Series. It can be single-column or multi-column.
                The values should all be numerical.
            epochs: Int. The number of epochs to train each model during the search.
                If unspecified, by default we train for a maximum of 1000 epochs,
                but we stop training if the validation loss stops improving for 10
                epochs (unless you specified an EarlyStopping callback as part of
                the callbacks argument, in which case the EarlyStopping callback you
                specified will determine early stopping).
            callbacks: List of Keras callbacks to apply during training and
                validation.
            validation_split: Float between 0 and 1.
                Fraction of the training data to be used as validation data.
                The model will set apart this fraction of the training data,
                will not train on it, and will evaluate
                the loss and any model metrics
                on this data at the end of each epoch.
                The validation data is selected from the last samples
                in the `x` and `y` data provided, before shuffling. This argument is
                not supported when `x` is a dataset.
                The best model found would be fit on the entire dataset including the
                validation data.
            validation_data: Data on which to evaluate the loss and any model metrics
                at the end of each epoch. The model will not be trained on this data.
                `validation_data` will override `validation_split`. The type of the
                validation data should be the same as the training data.
                The best model found would be fit on the training dataset without the
                validation data.
            **kwargs: Any arguments supported by keras.Model.fit.
        """
        super().fit(x=x,
                    y=y,
                    epochs=epochs,
                    callbacks=callbacks,
                    validation_split=validation_split,
                    validation_data=validation_data,
                    **kwargs)


class SupervisedStructuredDataPipeline(auto_model.AutoModel):

    def __init__(self, outputs, column_names, column_types, **kwargs):
        inputs = node.StructuredDataInput()
        inputs.column_types = column_types
        inputs.column_names = column_names
        if column_types:
            for column_type in column_types.values():
                if column_type not in ['categorical', 'numerical']:
                    raise ValueError(
                        'Column_types should be either "categorical" '
                        'or "numerical", but got {name}'.format(name=column_type))
        if column_names and column_types:
            for column_name in column_types:
                if column_name not in column_names:
                    raise ValueError('Column_names and column_types are '
                                     'mismatched. Cannot find column name '
                                     '{name} in the data.'.format(name=column_name))
        super().__init__(inputs=inputs,
                         outputs=outputs,
                         **kwargs)
        self._target_col_name = None

    def _read_from_csv(self, x, y):
        df = pd.read_csv(x)
        target = df.pop(y).to_numpy()
        return df, target

    def fit(self,
            x=None,
            y=None,
            epochs=None,
            callbacks=None,
            validation_split=0,
            validation_data=None,
            **kwargs):
        """Search for the best model and hyperparameters for the task.

        # Arguments
            x: String, numpy.ndarray, pandas.DataFrame or tensorflow.Dataset.
                Training data x. If the data is from a csv file, it should be a
                string specifying the path of the csv file of the training data.
            y: String, numpy.ndarray, or tensorflow.Dataset. Training data y.
                If the data is from a csv file, it should be a string, which is the
                name of the target column. Otherwise, it can be single-column or
                multi-column. The values should all be numerical.
            epochs: Int. The number of epochs to train each model during the search.
                If unspecified, we would use epochs equal to 1000 and early stopping
                with patience equal to 30.
            callbacks: List of Keras callbacks to apply during training and
                validation.
            validation_split: Float between 0 and 1.
                Fraction of the training data to be used as validation data.
                The model will set apart this fraction of the training data,
                will not train on it, and will evaluate
                the loss and any model metrics
                on this data at the end of each epoch.
                The validation data is selected from the last samples
                in the `x` and `y` data provided, before shuffling. This argument is
                not supported when `x` is a dataset.
                The best model found would be fit on the entire dataset including the
                validation data.
            validation_data: Data on which to evaluate the loss and any model metrics
                at the end of each epoch. The model will not be trained on this data.
                `validation_data` will override `validation_split`. The type of the
                validation data should be the same as the training data.
                The best model found would be fit on the training dataset without the
                validation data.
            **kwargs: Any arguments supported by keras.Model.fit.
        """
        # x is file path of training data
        if isinstance(x, str):
            self._target_column_name = y
            x, y = self._read_from_csv(x, y)
        if validation_data:
            x_val, y_val = validation_data
            if isinstance(x_val, str):
                validation_data = self._read_from_csv(x_val, y_val)

        super().fit(x=x,
                    y=y,
                    epochs=epochs,
                    callbacks=callbacks,
                    validation_split=validation_split,
                    validation_data=validation_data,
                    **kwargs)

    def predict(self, x, batch_size=32, **kwargs):
        """Predict the output for a given testing data.

        # Arguments
            x: String, numpy.ndarray, pandas.DataFrame or tensorflow.Dataset.
                Testing data x. If the data is from a csv file, it should be a
                string specifying the path of the csv file of the testing data.
            batch_size: Int. Defaults to 32.
            **kwargs: Any arguments supported by keras.Model.predict.

        # Returns
            A list of numpy.ndarray objects or a single numpy.ndarray.
            The predicted results.
        """
        if isinstance(x, str):
            x = pd.read_csv(x)
            if self._target_col_name in x:
                x.pop(self._target_col_name)

        return super().predict(x=x,
                               batch_size=batch_size,
                               **kwargs)

    def evaluate(self, x, y=None, batch_size=32, **kwargs):
        """Evaluate the best model for the given data.

        # Arguments
            x: String, numpy.ndarray, pandas.DataFrame or tensorflow.Dataset.
                Testing data x. If the data is from a csv file, it should be a
                string specifying the path of the csv file of the testing data.
            y: String, numpy.ndarray, or tensorflow.Dataset. Testing data y.
                If the data is from a csv file, it should be a string corresponding
                to the label column.
            batch_size: Int. Defaults to 32.
            **kwargs: Any arguments supported by keras.Model.evaluate.

        # Returns
            Scalar test loss (if the model has a single output and no metrics) or
            list of scalars (if the model has multiple outputs and/or metrics).
            The attribute model.metrics_names will give you the display labels for
            the scalar outputs.
        """
        if isinstance(x, str):
            x, y = self._read_from_csv(x, y)
        return super().evaluate(x=x,
                                y=y,
                                batch_size=batch_size,
                                **kwargs)


class StructuredDataClassifier(SupervisedStructuredDataPipeline):
    """AutoKeras structured data classification class.

    # Arguments
        column_names: A list of strings specifying the names of the columns. The
            length of the list should be equal to the number of columns of the data.
            Defaults to None. If None, it will be obtained from the header of the csv
            file or the pandas.DataFrame.
        column_types: Dict. The keys are the column names. The values should either
            be 'numerical' or 'categorical', indicating the type of that column.
            Defaults to None. If not None, the column_names need to be specified.
            If None, it will be inferred from the data.
        num_classes: Int. Defaults to None. If None, it will infer from the data.
        multi_label: Boolean. Defaults to False.
        loss: A Keras loss function. Defaults to use 'binary_crossentropy' or
            'categorical_crossentropy' based on the number of classes.
        metrics: A list of Keras metrics. Defaults to use 'accuracy'.
        name: String. The name of the AutoModel. Defaults to
            'structured_data_classifier'.
        max_trials: Int. The maximum number of different Keras Models to try.
            The search may finish before reaching the max_trials. Defaults to 100.
        directory: String. The path to a directory for storing the search outputs.
            Defaults to None, which would create a folder with the name of the
            AutoModel in the current directory.
        objective: String. Name of model metric to minimize
            or maximize. Defaults to 'val_accuracy'.
        overwrite: Boolean. Defaults to `False`. If `False`, reloads an existing
            project of the same name if one is found. Otherwise, overwrites the
            project.
        seed: Int. Random seed.
    """

    def __init__(self,
                 column_names=None,
                 column_types=None,
                 num_classes=None,
                 multi_label=False,
                 loss=None,
                 metrics=None,
                 name='structured_data_classifier',
                 max_trials=100,
                 directory=None,
                 objective='val_accuracy',
                 overwrite=True,
                 seed=None):
        super().__init__(
            outputs=head.ClassificationHead(num_classes=num_classes,
                                            multi_label=multi_label,
                                            loss=loss,
                                            metrics=metrics),
            column_names=column_names,
            column_types=column_types,
            max_trials=max_trials,
            directory=directory,
            name=name,
            objective=objective,
            tuner='structured_data_classifier',
            overwrite=overwrite,
            seed=seed)

    def fit(self,
            x=None,
            y=None,
            epochs=None,
            callbacks=None,
            validation_split=0,
            validation_data=None,
            **kwargs):
        """Search for the best model and hyperparameters for the task.

        # Arguments
            x: String, numpy.ndarray, pandas.DataFrame or tensorflow.Dataset.
                Training data x. If the data is from a csv file, it should be a
                string specifying the path of the csv file of the training data.
            y: String, numpy.ndarray, or tensorflow.Dataset. Training data y.
                If the data is from a csv file, it should be a string, which is the
                name of the target column. Otherwise, It can be raw labels, one-hot
                encoded if more than two classes, or binary encoded for binary
                classification.
            epochs: Int. The number of epochs to train each model during the search.
                If unspecified, we would use epochs equal to 1000 and early stopping
                with patience equal to 30.
            callbacks: List of Keras callbacks to apply during training and
                validation.
            validation_split: Float between 0 and 1.
                Fraction of the training data to be used as validation data.
                The model will set apart this fraction of the training data,
                will not train on it, and will evaluate
                the loss and any model metrics
                on this data at the end of each epoch.
                The validation data is selected from the last samples
                in the `x` and `y` data provided, before shuffling. This argument is
                not supported when `x` is a dataset.
            validation_data: Data on which to evaluate the loss and any model metrics
                at the end of each epoch. The model will not be trained on this data.
                `validation_data` will override `validation_split`. The type of the
                validation data should be the same as the training data.
            **kwargs: Any arguments supported by keras.Model.fit.
        """
        super().fit(x=x,
                    y=y,
                    epochs=epochs,
                    callbacks=callbacks,
                    validation_split=validation_split,
                    validation_data=validation_data,
                    **kwargs)


class StructuredDataRegressor(SupervisedStructuredDataPipeline):
    """AutoKeras structured data regression class.

    # Arguments
        column_names: A list of strings specifying the names of the columns. The
            length of the list should be equal to the number of columns of the data.
            Defaults to None. If None, it will obtained from the header of the csv
            file or the pandas.DataFrame.
        column_types: Dict. The keys are the column names. The values should either
            be 'numerical' or 'categorical', indicating the type of that column.
            Defaults to None. If not None, the column_names need to be specified.
            If None, it will be inferred from the data.
        loss: A Keras loss function. Defaults to use 'mean_squared_error'.
        metrics: A list of Keras metrics. Defaults to use 'mean_squared_error'.
        max_trials: Int. The maximum number of different Keras Models to try.
            The search may finish before reaching the max_trials. Defaults to 100.
        directory: String. The path to a directory for storing the search outputs.
            Defaults to None, which would create a folder with the name of the
            AutoModel in the current directory.
        objective: String. Name of model metric to minimize
            or maximize, e.g. 'val_accuracy'. Defaults to 'val_loss'.
        overwrite: Boolean. Defaults to `False`. If `False`, reloads an existing
            project of the same name if one is found. Otherwise, overwrites the
            project.
        seed: Int. Random seed.
    """

    def __init__(self,
                 column_names=None,
                 column_types=None,
                 output_dim=None,
                 loss='mean_squared_error',
                 metrics=None,
                 name='structured_data_regressor',
                 max_trials=100,
                 directory=None,
                 objective='val_loss',
                 overwrite=True,
                 seed=None):
        super().__init__(
            outputs=head.RegressionHead(output_dim=output_dim,
                                        loss=loss,
                                        metrics=metrics),
            column_names=column_names,
            column_types=column_types,
            max_trials=max_trials,
            directory=directory,
            name=name,
            objective=objective,
            tuner='structured_data_regressor',
            overwrite=overwrite,
            seed=seed)


class TimeSeriesForecaster(auto_model.AutoModel):
    """AutoKeras time series data forecast class.

    # Arguments
        column_names: A list of strings specifying the names of the columns. The
            length of the list should be equal to the number of columns of the data.
            Defaults to None. If None, it will be obtained from the header of the csv
            file or the pandas.DataFrame.
        column_types: Dict. The keys are the column names. The values should either
            be 'numerical' or 'categorical', indicating the type of that column.
            Defaults to None. If not None, the column_names need to be specified.
            If None, it will be inferred from the data.
        lookback: Int. The range of history steps to consider for each prediction.
            For example, if lookback=n, the data in the range of [i - n, i - 1]
            is used to predict the value of step i. If unspecified, it will be tuned
            automatically.
        predict_from: Int. The starting point of the forecast for each sample (in
            number of steps) after the last time step in the input. If N is the last
            step in the input, then the first step of the predicted output will be
            N + predict_from. Defaults to 1 (which corresponds to starting the
            forecast immediately after the last step in the input).
        predict_until: Int. The end point of the forecast for each sample (in number
            of steps) after the last time step in the input. If N is the last step in
            the input, then the last step of the predicted output will be
            N + predict_until. Defaults to 10.
        loss: A Keras loss function. Defaults to use 'mean_squared_error'.
        metrics: A list of Keras metrics. Defaults to use 'mean_squared_error'.
        name: String. The name of the AutoModel. Defaults to
            'time_series_forecaster'.
        max_trials: Int. The maximum number of different Keras Models to try.
            The search may finish before reaching the max_trials. Defaults to 100.
        directory: String. The path to a directory for storing the search outputs.
            Defaults to None, which would create a folder with the name of the
            AutoModel in the current directory.
        objective: String. Name of model metric to minimize
            or maximize, e.g. 'val_accuracy'. Defaults to 'val_loss'.
        overwrite: Boolean. Defaults to `False`. If `False`, reloads an existing
            project of the same name if one is found. Otherwise, overwrites the
            project.
        seed: Int. Random seed.
    """

    def __init__(self,
                 column_names=None,
                 column_types=None,
                 lookback=None,
                 predict_from=1,
                 predict_until=10,
                 loss='mean_squared_error',
                 metrics=None,
                 name='time_series_forecaster',
                 max_trials=100,
                 directory=None,
                 objective='val_loss',
                 overwrite=True,
                 seed=None):
        # TODO: implement.
        raise NotImplementedError

    def fit(self,
            x=None,
            y=None,
            validation_split=0,
            validation_data=None,
            **kwargs):
        """Search for the best model and hyperparameters for the task.

        # Arguments
            x: String, numpy.ndarray, pandas.DataFrame or tensorflow.Dataset.
                Training data x. If the data is from a csv file, it should be a
                string specifying the path of the csv file of the training data.
            y: String, a list of string(s), numpy.ndarray, pandas.DataFrame or
                tensorflow.Dataset. Training data y.
                If the data is from a csv file, it should be a list of string(s)
                specifying the name(s) of the column(s) need to be forecasted.
                If it is multivariate forecasting, y should be a list of more than
                one column names. If it is univariate forecasting, y should be a
                string or a list of one string.
            validation_split: Float between 0 and 1.
                Fraction of the training data to be used as validation data.
                The model will set apart this fraction of the training data,
                will not train on it, and will evaluate
                the loss and any model metrics
                on this data at the end of each epoch.
                The validation data is selected from the last samples
                in the `x` and `y` data provided, before shuffling. This argument is
                not supported when `x` is a dataset.
                The best model found would be fit on the entire dataset including the
                validation data.
            validation_data: Data on which to evaluate the loss and any model metrics
                at the end of each epoch. The model will not be trained on this data.
                `validation_data` will override `validation_split`. The type of the
                validation data should be the same as the training data.
                The best model found would be fit on the training dataset without the
                validation data.
            **kwargs: Any arguments supported by keras.Model.fit.
        """
        # TODO: implement.
        raise NotImplementedError<|MERGE_RESOLUTION|>--- conflicted
+++ resolved
@@ -39,7 +39,6 @@
     """
 
     def __init__(self,
-<<<<<<< HEAD
                  num_classes: int = None,
                  multi_label: bool = False,
                  loss: Union[str, Callable] = None,
@@ -48,19 +47,8 @@
                  max_trials: int = 100,
                  directory: str = None,
                  objective: str = 'val_loss',
+                 overwrite=True,
                  seed: int = None):
-=======
-                 num_classes=None,
-                 multi_label=False,
-                 loss=None,
-                 metrics=None,
-                 name='image_classifier',
-                 max_trials=100,
-                 directory=None,
-                 objective='val_loss',
-                 overwrite=True,
-                 seed=None):
->>>>>>> 64aef625
         super().__init__(
             outputs=head.ClassificationHead(num_classes=num_classes,
                                             multi_label=multi_label,

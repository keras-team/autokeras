--- conflicted
+++ resolved
@@ -508,19 +508,11 @@
     def __init__(
         self,
         max_features: int = 20001,
-<<<<<<< HEAD
-        pretraining: Optional[str] = None,
-        embedding_dim: Optional[int] = None,
-        num_heads: Optional[int] = None,
-        dense_dim: Optional[int] = None,
-        dropout: Optional[float] = None,
-=======
         pretraining: Optional[Union[str, hyperparameters.Choice]] = None,
         embedding_dim: Optional[Union[int, hyperparameters.Choice]] = None,
         num_heads: Optional[Union[int, hyperparameters.Choice]] = None,
         dense_dim: Optional[Union[int, hyperparameters.Choice]] = None,
         dropout: Optional[Union[float, hyperparameters.Choice]] = None,
->>>>>>> 0fbb027c
         **kwargs,
     ):
         super().__init__(**kwargs)
@@ -599,15 +591,8 @@
         embedding_dim = utils.add_to_hp(self.embedding_dim, hp)
         num_heads = utils.add_to_hp(self.num_heads, hp)
 
-<<<<<<< HEAD
-        dense_dim = self.dense_dim or hp.Choice(
-            "dense_dim", [128, 256, 512, 1024, 2048], default=2048
-        )
-        dropout = self.dropout or hp.Choice("dropout", [0.0, 0.25, 0.5], default=0.0)
-=======
         dense_dim = utils.add_to_hp(self.dense_dim, hp)
         dropout = utils.add_to_hp(self.dropout, hp)
->>>>>>> 0fbb027c
 
         ffn = tf.keras.Sequential(
             [
@@ -838,16 +823,10 @@
             model), 'glove', 'fasttext' or 'word2vec'. Use pretrained word embedding.
             If left unspecified, it will be tuned automatically.
         embedding_dim: Int or kerastuner.engine.hyperparameters.Choice.
-<<<<<<< HEAD
-            If left unspecified, it will be tuned automatically.
-        dropout: Float or kerastuner.engine.hyperparameters.Choice.
-            The dropout rate for after the Embedding layer.
-=======
             Output dimension of the Attention block.
             If left unspecified, it will be tuned automatically.
         dropout: Float or kerastuner.engine.hyperparameters.Choice.
             The dropout rate for the layers.
->>>>>>> 0fbb027c
             If left unspecified, it will be tuned automatically.
     """
 
@@ -879,11 +858,7 @@
         )
         self.dropout = utils.get_hyperparameter(
             dropout,
-<<<<<<< HEAD
             hyperparameters.Choice("dropout", [0.0, 0.25, 0.5], default=0.25),
-=======
-            hyperparameters.Choice("dropout", [0.0, 0.25, 0.5], default=0.0),
->>>>>>> 0fbb027c
             float,
         )
 
@@ -902,33 +877,18 @@
     @classmethod
     def from_config(cls, config):
         config["pretraining"] = hyperparameters.deserialize(config["pretraining"])
-<<<<<<< HEAD
-        config["embedding_dim"] = hyperparameters.deserialize(
-            config["embedding_dim"]
-        )
-        config["dropout"] = hyperparameters.deserialize(config["dropout"])
-=======
         config["dropout"] = hyperparameters.deserialize(config["dropout"])
         config["embedding_dim"] = hyperparameters.deserialize(
             config["embedding_dim"]
         )
->>>>>>> 0fbb027c
         return cls(**config)
 
     def build(self, hp, inputs=None):
         input_node = nest.flatten(inputs)[0]
         # TODO: support more pretrained embedding layers.
         # glove, fasttext, and word2vec
-<<<<<<< HEAD
-
-        pretraining = utils.add_to_hp(self.pretraining, hp)
-
-        embedding_dim = utils.add_to_hp(self.embedding_dim, hp)
-
-=======
         pretraining = utils.add_to_hp(self.pretraining, hp)
         embedding_dim = utils.add_to_hp(self.embedding_dim, hp)
->>>>>>> 0fbb027c
         if pretraining != "none":
             # TODO: load from pretrained weights
             layer = layers.Embedding(

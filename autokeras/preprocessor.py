--- conflicted
+++ resolved
@@ -100,6 +100,7 @@
 
 class DataTransformer(ABC):
     """A superclass for all the DataTransformer."""
+
     def __init__(self):
         pass
 
@@ -140,6 +141,7 @@
 
 class TextDataTransformer(DataTransformer):
     """ A DataTransformer class for the text data."""
+
     def __init__(self):
         super().__init__()
 
@@ -163,16 +165,6 @@
 
 
 class ImageDataTransformer(DataTransformer):
-<<<<<<< HEAD
-    """ Perform basic image transformation and augmentation
-
-    Attributes:
-        max_val: the maximum value of all data
-        mean: the mean value
-        std: the standard deviation
-        augment: whether to perofrm augmentation on data
-    """
-=======
     """ Perform basic image transformation and augmentation.
 
     Attributes:
@@ -182,7 +174,6 @@
         augment: whether to perform augmentation on data.
     """
 
->>>>>>> c205ae1e
     def __init__(self, data, augment=Constant.DATA_AUGMENTATION):
         super().__init__()
         self.max_val = data.max()
@@ -192,14 +183,6 @@
         self.augment = augment
 
     def transform_train(self, data, targets=None, batch_size=None):
-<<<<<<< HEAD
-        """ Transform the training data, perform random cropping data augmentation and basic random flip augmentation
-        Args:
-            batch_size: int batch_size
-            targets: the target of training set
-        Returns:
-            A DataLoader class instance
-=======
         """ Transform the training data, perform random cropping data augmentation and basic random flip augmentation.
 
         Args:
@@ -209,7 +192,6 @@
 
         Returns:
             A DataLoader class instance.
->>>>>>> c205ae1e
         """
         short_edge_length = min(data.shape[1], data.shape[2])
         common_list = [Normalize(torch.Tensor(self.mean), torch.Tensor(self.std))]
@@ -235,14 +217,6 @@
         return DataLoader(dataset, batch_size=batch_size, shuffle=True)
 
     def transform_test(self, data, targets=None, batch_size=None):
-<<<<<<< HEAD
-        """ Transform the test data, perform normalization
-        Args:
-            batch_size: int batch_size
-            targets: the target of test set
-        Returns:
-            A DataLoader instance
-=======
         """ Transform the test data, perform normalization.
 
         Args:
@@ -251,7 +225,6 @@
             targets: the target of test set.
         Returns:
             A DataLoader instance.
->>>>>>> c205ae1e
         """
         common_list = [Normalize(torch.Tensor(self.mean), torch.Tensor(self.std))]
         compose_list = common_list
@@ -313,12 +286,8 @@
 
 
 class MultiTransformDataset(Dataset):
-<<<<<<< HEAD
-    """A class incorporate all transform method into a torch.Dataset class"""
-=======
     """A class incorporate all transform method into a torch.Dataset class."""
 
->>>>>>> c205ae1e
     def __init__(self, dataset, target, compose):
         self.dataset = dataset
         self.target = target
@@ -336,6 +305,7 @@
 
 class BatchDataset(Dataset):
     """A torch.Dataset class that can read data batch by batch."""
+
     def __init__(self, csv_file_path, image_path, has_target=True):
         file_names, target = read_csv_file(csv_file_path)
 

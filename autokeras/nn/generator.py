--- conflicted
+++ resolved
@@ -1,12 +1,8 @@
 from autokeras.constant import Constant
 from autokeras.nn.graph import Graph
 from autokeras.nn.layers import StubBatchNormalization, StubConv, StubDropout, StubPooling, StubDense, StubFlatten, \
-<<<<<<< HEAD
-    StubReLU
+    StubReLU, StubGlobalPooling
 from abc import abstractmethod
-=======
-    StubReLU, StubGlobalPooling
->>>>>>> fabed5fc
 
 
 class NetworkGenerator:

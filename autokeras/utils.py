import csv
import os
import pickle
import sys
import tempfile
import zipfile
import logging

import warnings
import imageio
import numpy as np
import requests
import torch
import subprocess
import string
import random
from autokeras.constant import Constant
from scipy.ndimage import zoom



class NoImprovementError(Exception):
    def __init__(self, message):
        self.message = message


def ensure_dir(directory):
    """Create directory if it does not exist."""
    if not os.path.exists(directory):
        os.makedirs(directory)


def ensure_file_dir(path):
    """Create path if it does not exist."""
    ensure_dir(os.path.dirname(path))


def has_file(path):
    """Check if the given path exists."""
    return os.path.exists(path)


def pickle_from_file(path):
    """Load the pickle file from the provided path and returns the object."""
    return pickle.load(open(path, 'rb'))


def pickle_to_file(obj, path):
    """Save the pickle file to the specified path."""
    pickle.dump(obj, open(path, 'wb'))


# TODO cannot detect nvidia-smi in Windows normally. We need a fall back for windows
def get_device():
    """ If CUDA is available, use CUDA device, else use CPU device.

    When choosing from CUDA devices, this function will choose the one with max memory available.

    Returns: string device name.
    """
    # TODO: could use gputil in the future
    device = 'cpu'
    if torch.cuda.is_available():
        try:
            # smi_out=
            #       Free                 : xxxxxx MiB
            #       Free                 : xxxxxx MiB
            #                      ....
            smi_out = subprocess.check_output('nvidia-smi -q -d Memory | grep -A4 GPU|grep Free', shell=True)
            if isinstance(smi_out, bytes):
                smi_out = smi_out.decode('utf-8')
        except subprocess.SubprocessError:
            warnings.warn('Cuda device successfully detected. However, nvidia-smi cannot be invoked')
            return 'cpu'
        visible_devices = os.getenv('CUDA_VISIBLE_DEVICES', '').split(',')
        if len(visible_devices) == 1 and visible_devices[0] == '':
            visible_devices = []
        visible_devices = [int(x) for x in visible_devices]
        memory_available = [int(x.split()[2]) for x in smi_out.splitlines()]
        for cuda_index, _ in enumerate(memory_available):
            if cuda_index not in visible_devices and visible_devices:
                memory_available[cuda_index] = 0

        if memory_available:
            if max(memory_available) != 0:
                device = 'cuda:' + str(memory_available.index(max(memory_available)))
    return device


def temp_path_generator():
    sys_temp = tempfile.gettempdir()
    path = os.path.join(sys_temp, 'autokeras')
    return path


def rand_temp_folder_generator():
    """Create and return a temporary directory with the path name '/temp_dir_name/autokeras' (E:g:- /tmp/autokeras)."""
    chars = string.ascii_uppercase + string.digits
    size = 6
    random_suffix = ''.join(random.choice(chars) for _ in range(size))
    sys_temp = temp_path_generator()
    path = sys_temp + '_' + random_suffix
    ensure_dir(path)
    return path


def download_file(file_link, file_path):
    """Download the file specified in `file_link` and saves it in `file_path`."""
    if not os.path.exists(file_path):
        with open(file_path, "wb") as f:
            print("\nDownloading %s" % file_path)
            response = requests.get(file_link, stream=True)
            total_length = response.headers.get('content-length')

            if total_length is None:  # no content length header
                f.write(response.content)
            else:
                dl = 0
                total_length = int(total_length)
                for data in response.iter_content(chunk_size=4096):
                    dl += len(data)
                    f.write(data)
                    done = int(50 * dl / total_length)
                    sys.stdout.write("\r[%s%s]" % ('=' * done, ' ' * (50 - done)))
                    sys.stdout.flush()


def download_file_with_extract(file_link, file_path, extract_path):
    """Download the file specified in `file_link`, save to `file_path` and extract to the directory `extract_path`."""
    if not os.path.exists(extract_path):
        download_file(file_link, file_path)
        zip_ref = zipfile.ZipFile(file_path, 'r')
        print("extracting downloaded file...")
        zip_ref.extractall(extract_path)
        os.remove(file_path)
        print("extracted and removed downloaded zip file")
    print("file already extracted in the path %s" % extract_path)


def verbose_print(new_father_id, new_graph, new_model_id):
    """Print information about the operation performed on father model to obtain current model and father's id."""
    cell_size = [24, 49]

    logging.info('New Model Id - '+str(new_model_id))
    header = ['Father Model ID', 'Added Operation']
    line = '|'.join(str(x).center(cell_size[i]) for i, x in enumerate(header))
    logging.info('\n' + '+' + '-' * len(line) + '+')
    logging.info('|' + line + '|')
    logging.info('+' + '-' * len(line) + '+')
    for i in range(len(new_graph.operation_history)):
        if i == len(new_graph.operation_history) // 2:
            r = [str(new_father_id), ' '.join(str(item) for item in new_graph.operation_history[i])]
        else:
            r = [' ', ' '.join(str(item) for item in new_graph.operation_history[i])]
        line = '|'.join(str(x).center(cell_size[i]) for i, x in enumerate(r))
<<<<<<< HEAD
        print('|' + line + '|')
    print('+' + '-' * len(line) + '+')

=======
        logging.info('|' + line + '|')
    logging.info('+' + '-' * len(line) + '+')
>>>>>>> f7c1084c

def validate_xy(x_train, y_train):
    """Validate `x_train`'s type and the shape of `x_train`, `y_train`."""
    try:
        x_train = x_train.astype('float64')
    except ValueError:
        raise ValueError('x_train should only contain numerical data.')

    if len(x_train.shape) < 2:
        raise ValueError('x_train should at least has 2 dimensions.')

    if x_train.shape[0] != y_train.shape[0]:
        raise ValueError('x_train and y_train should have the same number of instances.')


def read_csv_file(csv_file_path):
    """Read the csv file and returns two separate list containing file names and their labels.

    Args:
        csv_file_path: Path to the CSV file.

    Returns:
        file_names: List containing files names.
        file_label: List containing their respective labels.
    """
    file_names = []
    file_labels = []
    with open(csv_file_path, 'r') as files_path:
        path_list = csv.DictReader(files_path)
        fieldnames = path_list.fieldnames
        for path in path_list:
            file_names.append(path[fieldnames[0]])
            file_labels.append(path[fieldnames[1]])
    return file_names, file_labels


def read_image(img_path):
    """Read the image contained in the provided path `image_path`."""
    img = imageio.imread(uri=img_path)
    return img


def compute_image_resize_params(data):
    """Compute median dimension of all images in data.

    It used to resize the images later. Number of channels do not change from the original data.

    Args:
        data: 1-D, 2-D or 3-D images. The Images are expected to have channel last configuration.

    Returns:
        median shape.
    """
    if data is None or len(data.shape) == 0:
        return []

    if len(data.shape) == len(data[0].shape) + 1 and np.prod(data[0].shape[:-1]) <= Constant.MAX_IMAGE_SIZE:
        return data[0].shape

    data_shapes = []
    for x in data:
        data_shapes.append(x.shape)

    median_shape = np.median(np.array(data_shapes), axis=0)
    median_size = np.prod(median_shape[:-1])

    if median_size > Constant.MAX_IMAGE_SIZE:
        reduction_factor = np.power(Constant.MAX_IMAGE_SIZE / median_size, 1 / (len(median_shape) - 1))
        median_shape[:-1] = median_shape[:-1] * reduction_factor

    return median_shape.astype(int)


def resize_image_data(data, resize_shape):
    """Resize images to given dimension.

    Args:
        data: 1-D, 2-D or 3-D images. The Images are expected to have channel last configuration.
        resize_shape: Image resize dimension.

    Returns:
        data: Reshaped data.
    """
    if data is None or len(resize_shape) == 0:
        return data

    if len(data.shape) > 1 and np.array_equal(data[0].shape, resize_shape):
        return data

    output_data = []
    for im in data:
        output_data.append(zoom(input=im, zoom=np.divide(resize_shape, im.shape)))

    return np.array(output_data)


def get_system():
    """Get the current system environment. If the current system is not supported, raise an exception.

    Returns:
         A string to represent the current OS name.
         "posix" stands for Linux, Mac or Solaris architecture.
         "nt" stands for Windows system.
    """
    if 'google.colab' in sys.modules:
        return Constant.SYS_GOOGLE_COLAB
    if os.name == 'posix':
        return Constant.SYS_LINUX
    if os.name == 'nt':
        return Constant.SYS_WINDOWS
    raise EnvironmentError('Unsupported environment')<|MERGE_RESOLUTION|>--- conflicted
+++ resolved
@@ -153,27 +153,8 @@
         else:
             r = [' ', ' '.join(str(item) for item in new_graph.operation_history[i])]
         line = '|'.join(str(x).center(cell_size[i]) for i, x in enumerate(r))
-<<<<<<< HEAD
-        print('|' + line + '|')
-    print('+' + '-' * len(line) + '+')
-
-=======
         logging.info('|' + line + '|')
     logging.info('+' + '-' * len(line) + '+')
->>>>>>> f7c1084c
-
-def validate_xy(x_train, y_train):
-    """Validate `x_train`'s type and the shape of `x_train`, `y_train`."""
-    try:
-        x_train = x_train.astype('float64')
-    except ValueError:
-        raise ValueError('x_train should only contain numerical data.')
-
-    if len(x_train.shape) < 2:
-        raise ValueError('x_train should at least has 2 dimensions.')
-
-    if x_train.shape[0] != y_train.shape[0]:
-        raise ValueError('x_train and y_train should have the same number of instances.')
 
 
 def read_csv_file(csv_file_path):

import csv
import os
import pickle
import sys
import tempfile
import zipfile
import logging

import warnings
import imageio
import numpy as np
import requests
import torch
import subprocess
import string
import random
from autokeras.constant import Constant
from scipy.ndimage import zoom


class NoImprovementError(Exception):
    def __init__(self, message):
        self.message = message


def ensure_dir(directory):
    """Create directory if it does not exist."""
    if not os.path.exists(directory):
        os.makedirs(directory)


def ensure_file_dir(path):
    """Create path if it does not exist."""
    ensure_dir(os.path.dirname(path))


def has_file(path):
    """Check if the given path exists."""
    return os.path.exists(path)


def pickle_from_file(path):
    """Load the pickle file from the provided path and returns the object."""
    return pickle.load(open(path, 'rb'))


def pickle_to_file(obj, path):
    """Save the pickle file to the specified path."""
    pickle.dump(obj, open(path, 'wb'))


# TODO cannot detect nvidia-smi in Windows normally. We need a fall back for windows
def get_device():
    """ If CUDA is available, use CUDA device, else use CPU device.
    When choosing from CUDA devices, this function will choose the one with max memory available.
    Returns: string device name.
    """
    # TODO: could use gputil in the future
    device = 'cpu'
    if torch.cuda.is_available():
        try:
            # smi_out=
            #       Free                 : xxxxxx MiB
            #       Free                 : xxxxxx MiB
            #                      ....
            smi_out = subprocess.check_output('nvidia-smi -q -d Memory | grep -A4 GPU|grep Free', shell=True)
            if isinstance(smi_out, bytes):
                smi_out = smi_out.decode('utf-8')
        except subprocess.SubprocessError:
            warnings.warn('Cuda device successfully detected. However, nvidia-smi cannot be invoked')
            return 'cpu'
        visible_devices = os.getenv('CUDA_VISIBLE_DEVICES', '').split(',')
        if len(visible_devices) == 1 and visible_devices[0] == '':
            visible_devices = []
        visible_devices = [int(x) for x in visible_devices]
        memory_available = [int(x.split()[2]) for x in smi_out.splitlines()]
        for cuda_index, _ in enumerate(memory_available):
            if cuda_index not in visible_devices and visible_devices:
                memory_available[cuda_index] = 0

        if memory_available:
            if max(memory_available) != 0:
                device = 'cuda:' + str(memory_available.index(max(memory_available)))
    return device


def temp_path_generator():
    sys_temp = tempfile.gettempdir()
    path = os.path.join(sys_temp, 'autokeras')
    return path


def rand_temp_folder_generator():
    """Create and return a temporary directory with the path name '/temp_dir_name/autokeras' (E:g:- /tmp/autokeras)."""
    chars = string.ascii_uppercase + string.digits
    size = 6
    random_suffix = ''.join(random.choice(chars) for _ in range(size))
    sys_temp = temp_path_generator()
    path = sys_temp + '_' + random_suffix
    ensure_dir(path)
    return path


def download_file(file_link, file_path):
    """Download the file specified in `file_link` and saves it in `file_path`."""
    if not os.path.exists(file_path):
        with open(file_path, "wb") as f:
            print("\nDownloading %s" % file_path)
            response = requests.get(file_link, stream=True)
            total_length = response.headers.get('content-length')

            if total_length is None:  # no content length header
                f.write(response.content)
            else:
                dl = 0
                total_length = int(total_length)
                for data in response.iter_content(chunk_size=4096):
                    dl += len(data)
                    f.write(data)
                    done = int(50 * dl / total_length)
                    sys.stdout.write("\r[%s%s]" % ('=' * done, ' ' * (50 - done)))
                    sys.stdout.flush()


def download_file_with_extract(file_link, file_path, extract_path):
    """Download the file specified in `file_link`, save to `file_path` and extract to the directory `extract_path`."""
    if not os.path.exists(extract_path):
        download_file(file_link, file_path)
        zip_ref = zipfile.ZipFile(file_path, 'r')
        print("extracting downloaded file...")
        zip_ref.extractall(extract_path)
        os.remove(file_path)
        print("extracted and removed downloaded zip file")
    print("file already extracted in the path %s" % extract_path)


def verbose_print(new_father_id, new_graph, new_model_id):
    """Print information about the operation performed on father model to obtain current model and father's id."""

<<<<<<< HEAD
    cell_size = [24, 49]
=======
>>>>>>> d787cff9
    logging.info('New Model Id - ' + str(new_model_id))
    header = ['Father Model ID', 'Added Operation']
    line = '|'.join(str(x).center(cell_size[i]) for i, x in enumerate(header))
    logging.info('\n' + '+' + '-' * len(line) + '+')
    logging.info('|' + line + '|')
    logging.info('+' + '-' * len(line) + '+')
    for i in range(len(new_graph.operation_history)):
        if i == len(new_graph.operation_history) // 2:
            r = [str(new_father_id), ' '.join(str(item) for item in new_graph.operation_history[i])]
        else:
            r = [' ', ' '.join(str(item) for item in new_graph.operation_history[i])]
        line = '|'.join(str(x).center(cell_size[i]) for i, x in enumerate(r))
        logging.info('|' + line + '|')
    logging.info('+' + '-' * len(line) + '+')


def validate_xy(x_train, y_train):
    """Validate `x_train`'s type and the shape of `x_train`, `y_train`."""
    try:
        x_train = x_train.astype('float64')
    except ValueError:
        raise ValueError('x_train should only contain numerical data.')

    if len(x_train.shape) < 2:
        raise ValueError('x_train should at least has 2 dimensions.')

    if x_train.shape[0] != y_train.shape[0]:
        raise ValueError('x_train and y_train should have the same number of instances.')


def read_csv_file(csv_file_path):
    """Read the csv file and returns two separate list containing file names and their labels.

    Args:
        csv_file_path: Path to the CSV file.

    Returns:
        file_names: List containing files names.
        file_label: List containing their respective labels.
    """
    file_names = []
    file_labels = []
    with open(csv_file_path, 'r') as files_path:
        path_list = csv.DictReader(files_path)
        fieldnames = path_list.fieldnames
        for path in path_list:
            file_names.append(path[fieldnames[0]])
            file_labels.append(path[fieldnames[1]])
    return file_names, file_labels


def read_image(img_path):
    """Read the image contained in the provided path `image_path`."""
    img = imageio.imread(uri=img_path)
    return img


def compute_image_resize_params(data):
    """Compute median dimension of all images in data.

    It used to resize the images later. Number of channels do not change from the original data.

    Args:
        data: 1-D, 2-D or 3-D images. The Images are expected to have channel last configuration.

    Returns:
        median shape.
    """
    if data is None or len(data.shape) == 0:
        return []

    if len(data.shape) == len(data[0].shape) + 1 and np.prod(data[0].shape[:-1]) <= Constant.MAX_IMAGE_SIZE:
        return data[0].shape

    data_shapes = []
    for x in data:
        data_shapes.append(x.shape)

    median_shape = np.median(np.array(data_shapes), axis=0)
    median_size = np.prod(median_shape[:-1])

    if median_size > Constant.MAX_IMAGE_SIZE:
        reduction_factor = np.power(Constant.MAX_IMAGE_SIZE / median_size, 1 / (len(median_shape) - 1))
        median_shape[:-1] = median_shape[:-1] * reduction_factor

    return median_shape.astype(int)


def resize_image_data(data, resize_shape):
    """Resize images to given dimension.

    Args:
        data: 1-D, 2-D or 3-D images. The Images are expected to have channel last configuration.
        resize_shape: Image resize dimension.

    Returns:
        data: Reshaped data.
    """
    if data is None or len(resize_shape) == 0:
        return data

    if len(data.shape) > 1 and np.array_equal(data[0].shape, resize_shape):
        return data

    output_data = []
    for im in data:
        output_data.append(zoom(input=im, zoom=np.divide(resize_shape, im.shape)))

    return np.array(output_data)


def get_system():
    """Get the current system environment. If the current system is not supported, raise an exception.

    Returns:
         A string to represent the current OS name.
         "posix" stands for Linux, Mac or Solaris architecture.
         "nt" stands for Windows system.
    """
    if 'google.colab' in sys.modules:
        return Constant.SYS_GOOGLE_COLAB
    if os.name == 'posix':
        return Constant.SYS_LINUX
    if os.name == 'nt':
        return Constant.SYS_WINDOWS

    raise EnvironmentError('Unsupported environment')<|MERGE_RESOLUTION|>--- conflicted
+++ resolved
@@ -136,11 +136,8 @@
 
 def verbose_print(new_father_id, new_graph, new_model_id):
     """Print information about the operation performed on father model to obtain current model and father's id."""
-
-<<<<<<< HEAD
     cell_size = [24, 49]
-=======
->>>>>>> d787cff9
+
     logging.info('New Model Id - ' + str(new_model_id))
     header = ['Father Model ID', 'Added Operation']
     line = '|'.join(str(x).center(cell_size[i]) for i, x in enumerate(header))

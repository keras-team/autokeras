--- conflicted
+++ resolved
@@ -18,7 +18,6 @@
 from scipy.ndimage import zoom
 
 
-
 class NoImprovementError(Exception):
     def __init__(self, message):
         self.message = message
@@ -48,6 +47,7 @@
 def pickle_to_file(obj, path):
     """Save the pickle file to the specified path."""
     pickle.dump(obj, open(path, 'wb'))
+
 
 # TODO cannot detect nvidia-smi in Windows normally. We need a fall back for windows
 def get_device():
@@ -138,13 +138,9 @@
 
 def verbose_print(new_father_id, new_graph, new_model_id):
     """Print information about the operation performed on father model to obtain current model and father's id."""
+
     cell_size = [24, 49]
-<<<<<<< HEAD
-    print('New Model Id', new_model_id)
-=======
-
-    logging.info('New Model Id - '+str(new_model_id))
->>>>>>> f7c1084c
+    logging.info('New Model Id - ' + str(new_model_id))
     header = ['Father Model ID', 'Added Operation']
     line = '|'.join(str(x).center(cell_size[i]) for i, x in enumerate(header))
     logging.info('\n' + '+' + '-' * len(line) + '+')

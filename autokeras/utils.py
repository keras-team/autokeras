--- conflicted
+++ resolved
@@ -7,10 +7,6 @@
 import logging
 import itertools
 
-<<<<<<< HEAD
-import warnings
-=======
->>>>>>> 5c8632fd
 import imageio
 import numpy as np
 import requests

import pickle
import re

import numpy as np
import tensorflow as tf
from tensorflow.python.util import nest


def get_global_average_pooling(shape):
    return [tf.keras.layers.GlobalAveragePooling1D,
            tf.keras.layers.GlobalAveragePooling2D,
            tf.keras.layers.GlobalAveragePooling3D][len(shape) - 3]


def get_global_max_pooling(shape):
    return [tf.keras.layers.GlobalMaxPool1D,
            tf.keras.layers.GlobalMaxPool2D,
            tf.keras.layers.GlobalMaxPool3D][len(shape) - 3]


def get_max_pooling(shape):
    return [tf.keras.layers.MaxPool1D,
            tf.keras.layers.MaxPool2D,
            tf.keras.layers.MaxPool3D][len(shape) - 3]


def get_conv(shape):
    return [tf.keras.layers.Conv1D,
            tf.keras.layers.Conv2D,
            tf.keras.layers.Conv3D][len(shape) - 3]


def get_sep_conv(shape):
    return [tf.keras.layers.SeparableConv1D,
            tf.keras.layers.SeparableConv2D,
            tf.keras.layers.Conv3D][len(shape) - 3]


def get_dropout(shape):
    return [tf.keras.layers.SpatialDropout1D,
            tf.keras.layers.SpatialDropout2D,
            tf.keras.layers.SpatialDropout3D][len(shape) - 3]


def validate_num_inputs(inputs, num):
    inputs = nest.flatten(inputs)
    if not len(inputs) == num:
        raise ValueError('Expected {num} elements in the inputs list '
                         'but received {len} inputs.'.format(num=num,
                                                             len=len(inputs)))


def split_train_to_valid(x, y, validation_split):
    # Generate split index
    validation_set_size = int(len(x[0]) * validation_split)
    validation_set_size = max(validation_set_size, 1)
    validation_set_size = min(validation_set_size, len(x[0]) - 1)

    # Split the data
    x_train = []
    y_train = []
    x_val = []
    y_val = []
    for temp_x in x:
        x_train.append(temp_x[:-validation_set_size])
        x_val.append(temp_x[-validation_set_size:])
    for temp_y in y:
        y_train.append(temp_y[:-validation_set_size])
        y_val.append(temp_y[-validation_set_size:])

    return (x_train, y_train), (x_val, y_val)


def get_name_scope():
    with tf.name_scope('a') as scope:
        name_scope = scope[:-2]
    return name_scope


def dataset_shape(dataset):
    return tf.compat.v1.data.get_output_shapes(dataset)


def inputs_to_datasets(x):
    x = nest.flatten(x)
    new_x = []
    for temp_x in x:
        if isinstance(temp_x, np.ndarray):
            new_x.append(tf.data.Dataset.from_tensor_slices(temp_x))
    return tf.data.Dataset.zip(tuple(new_x))


def prepare_preprocess(x, y):
    """Convert each input to a tf.data.Dataset."""
    x = inputs_to_datasets(x)
    y = inputs_to_datasets(y)
    return tf.data.Dataset.zip((x, y))


def is_label(y):
    """Check if the targets are one-hot encoded or plain labels.

    # Arguments
        y: numpy.ndarray. The targets.

    # Returns
        Boolean. Whether the targets are plain label, not encoded.
    """
    return len(y.flatten()) == len(y) and len(set(y.flatten())) > 2


def pickle_from_file(path):
    """Load the pickle file from the provided path and returns the object."""
    return pickle.load(open(path, 'rb'))


def pickle_to_file(obj, path):
    """Save the pickle file to the specified path."""
    pickle.dump(obj, open(path, 'wb'))


def to_snake_case(name):
    intermediate = re.sub('(.)([A-Z][a-z0-9]+)', r'\1_\2', name)
    insecure = re.sub('([a-z])([A-Z])', r'\1_\2', intermediate).lower()
    # If the class is private the name starts with "_" which is not secure
    # for creating scopes. We prefix the name with "private" in this case.
    if insecure[0] != '_':
        return insecure
    return 'private' + insecure


class OneHotEncoder(object):
    """A class that can format data.

    This class provides ways to transform data's classification label into vector.

    # Arguments
        num_classes: The number of classes in the classification problem.
    """

<<<<<<< HEAD
    def __init__(self):
        super().__init__()
        self.num_classes = 0
=======
    def __init__(self, num_classes=None):
        self.num_classes = num_classes
>>>>>>> 3c9fcac1
        self._labels = None
        self._label_to_vec = {}
        self._int_to_label = {}

    def fit_with_labels(self, data):
        """Create mapping from label to vector, and vector to label.

        # Arguments
            data: list or numpy.ndarray. The labels.
        """
        data = np.array(data).flatten()
        self._labels = set(data)
        if not self.num_classes:
            self.num_classes = len(self._labels)
        if self.num_classes < len(self._labels):
            raise ValueError('More classes in data than specified.')
        for index, label in enumerate(self._labels):
            vec = np.array([0] * self.num_classes)
            vec[index] = 1
            self._label_to_vec[label] = vec
            self._int_to_label[index] = label

    def fit_with_one_hot_encoded(self, data):
        """Create mapping from label to vector, and vector to label from one-hot.

        # Arguments
            data: numpy.ndarray. The one-hot encoded labels.
        """
        data = np.array(data)
        if not self.num_classes:
            self.num_classes = data.shape[0]
        self._labels = set(range(self.num_classes))
        for label in self._labels:
            vec = np.array([0] * self.num_classes)
            vec[label] = 1
            self._label_to_vec[label] = vec
            self._int_to_label[label] = label

    def encode(self, data):
        """Get vector for every element in the data array.

        # Arguments
            data: list or numpy.ndarray. The labels.
        """
        data = np.array(data)
        if len(data.shape) > 1:
            data = data.flatten()
        return np.array(list(map(lambda x: self._label_to_vec[x], data)))

    def decode(self, data):
        """Get label for every element in data.

        # Arguments
            data: numpy.ndarray. The output probabilities of the classification head.
        """
        return np.array(list(map(lambda x: self._int_to_label[x],
                                 np.argmax(np.array(data), axis=1))))


class LabelEncoder(object):

    def __init__(self):
        super().__init__()
        self.num_labels = 0
        self._label_to_int = {}

    def update(self, x):
        if x not in self._label_to_int:
            self._label_to_int[x] = self.num_labels
            self.num_labels += 1

    def transform(self, x):
        return self._label_to_int[x]<|MERGE_RESOLUTION|>--- conflicted
+++ resolved
@@ -138,14 +138,9 @@
         num_classes: The number of classes in the classification problem.
     """
 
-<<<<<<< HEAD
-    def __init__(self):
+    def __init__(self, num_classes=None):
         super().__init__()
-        self.num_classes = 0
-=======
-    def __init__(self, num_classes=None):
         self.num_classes = num_classes
->>>>>>> 3c9fcac1
         self._labels = None
         self._label_to_vec = {}
         self._int_to_label = {}

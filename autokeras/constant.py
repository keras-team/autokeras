--- conflicted
+++ resolved
@@ -53,9 +53,8 @@
     PRE_TRAIN_FILE_LINK = "http://nlp.stanford.edu/data/glove.6B.zip"
     PRE_TRAIN_FILE_NAME = "glove.6B.100d.txt"
 
-<<<<<<< HEAD
     PRE_TRAIN_DETECTION_FILE_LINK = "https://s3.amazonaws.com/amdegroot-models/ssd300_mAP_77.43_v2.pth"
-=======
+
     # constants for pretrained model of face detection
     FACE_DETECTION_PRETRAINED = {
         'PRETRAINED_MODEL_LINKS': [
@@ -69,7 +68,6 @@
             'onet.pt'
         ]
     }
->>>>>>> b2fc09be
 
     # Image Resize
 

--- conflicted
+++ resolved
@@ -66,10 +66,5 @@
     for index, (inputs, _) in enumerate(test_data):
         outputs.append(model(inputs).numpy())
 output = reduce(lambda x, y: np.concatenate((x, y)), outputs)
-<<<<<<< HEAD
 predicted = encoder.decode(output)
-print(predicted)
-=======
-predicted = encoder.inverse_transform(output)
-print(predicted)
->>>>>>> 246f7117
+print(predicted)
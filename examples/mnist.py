from keras.datasets import mnist
<<<<<<< HEAD
from autokeras.classifier import ImageClassifier
=======
from autokeras import ImageClassifier
>>>>>>> f3c69aa4

if __name__ == '__main__':
    (x_train, y_train), (x_test, y_test) = mnist.load_data()
    x_train = x_train.reshape(x_train.shape + (1,))
    x_test = x_test.reshape(x_test.shape + (1,))

    clf = ImageClassifier(verbose=True, augment=False)
    clf.fit(x_train, y_train, time_limit=12 * 60 * 60)
    clf.final_fit(x_train, y_train, x_test, y_test, retrain=True)
    y = clf.evaluate(x_test, y_test)
    print(y * 100)<|MERGE_RESOLUTION|>--- conflicted
+++ resolved
@@ -1,9 +1,5 @@
 from keras.datasets import mnist
-<<<<<<< HEAD
-from autokeras.classifier import ImageClassifier
-=======
 from autokeras import ImageClassifier
->>>>>>> f3c69aa4
 
 if __name__ == '__main__':
     (x_train, y_train), (x_test, y_test) = mnist.load_data()

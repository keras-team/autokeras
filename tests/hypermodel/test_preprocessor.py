--- conflicted
+++ resolved
@@ -12,11 +12,7 @@
 
 @pytest.fixture(scope='module')
 def tmp_dir(tmpdir_factory):
-<<<<<<< HEAD
     return tmpdir_factory.mktemp('test_lgbm')
-=======
-    return tmpdir_factory.mktemp('test_lgbm_classifier')
->>>>>>> 2a28ac24
 
 
 def test_normalize():
@@ -128,7 +124,6 @@
     assert isinstance(new_dataset, tf.data.Dataset)
 
 
-<<<<<<< HEAD
 def test_feature_engineering():
     # generate high_level dataset
     data_num = 500
@@ -209,10 +204,7 @@
         print(i)
 
 
-def test_lgbm(tmp_dir):
-=======
 def test_lgbm_classifier(tmp_dir):
->>>>>>> 2a28ac24
     x_train = np.random.rand(11, 32)
     y_train = np.array([[1, 0, 0, 0, 0, 0, 0, 0, 0, 0],
                         [1, 0, 0, 0, 0, 0, 0, 0, 0, 0],
@@ -242,9 +234,7 @@
     result = auto_model.predict(x_train)
     auto_model.tuner.get_best_models()[0].summary()
     print(result)
-<<<<<<< HEAD
     assert result.shape == (11, 10)
-test_feature_engineering()
-=======
-    assert result.shape == (11, 10)
->>>>>>> 2a28ac24
+
+
+test_feature_engineering()
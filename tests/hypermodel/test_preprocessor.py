import functools

import numpy as np
import pytest
import tensorflow as tf

import autokeras as ak
import kerastuner
from autokeras.hypermodel import block
from autokeras.hypermodel import head
from autokeras.hypermodel import preprocessor

from ..common import column_names_from_numpy
from ..common import column_types_from_numpy
from ..common import structured_data


@pytest.fixture(scope='module')
def tmp_dir(tmpdir_factory):
    return tmpdir_factory.mktemp('test_lgbm')


def test_normalize():
    normalize = preprocessor.Normalization()
    x_train = np.random.rand(100, 32, 32, 3)
    dataset = tf.data.Dataset.from_tensor_slices(x_train)
    normalize.set_hp(kerastuner.HyperParameters())
    for x in dataset:
        normalize.update(x)
    normalize.finalize()
    normalize.set_config(normalize.get_config())

    weights = normalize.get_weights()
    normalize.clear_weights()
    normalize.set_weights(weights)

    for a in dataset:
        normalize.transform(a)

    def map_func(x):
        return tf.py_function(normalize.transform,
                              inp=[x],
                              Tout=(tf.float64,))

    new_dataset = dataset.map(map_func)
    for _ in new_dataset:
        pass
    assert isinstance(new_dataset, tf.data.Dataset)


def test_sequence():
    texts = ['The cat sat on the mat.',
             'The dog sat on the log.',
             'Dogs and cats living together.']
    tokenize = preprocessor.TextToIntSequence()
    dataset = tf.data.Dataset.from_tensor_slices(texts)
    tokenize.set_hp(kerastuner.HyperParameters())
    for x in dataset:
        tokenize.update(x)
    tokenize.finalize()
    tokenize.set_config(tokenize.get_config())

    weights = tokenize.get_weights()
    tokenize.clear_weights()
    tokenize.set_weights(weights)

    for a in dataset:
        tokenize.transform(a)

    def map_func(x):
        return tf.py_function(tokenize.transform,
                              inp=[x],
                              Tout=(tf.int64,))

    new_dataset = dataset.map(map_func)
    for _ in new_dataset:
        pass
    assert isinstance(new_dataset, tf.data.Dataset)


def test_ngram():
    texts = ['The cat sat on the mat.',
             'The dog sat on the log.',
             'Dogs and cats living together.']
    tokenize = preprocessor.TextToNgramVector()
    dataset = tf.data.Dataset.from_tensor_slices(texts)
    tokenize.set_hp(kerastuner.HyperParameters())
    for x in dataset:
        tokenize.update(x)
    tokenize.finalize()
    tokenize.set_config(tokenize.get_config())

    weights = tokenize.get_weights()
    tokenize.clear_weights()
    tokenize.set_weights(weights)

    for a in dataset:
        tokenize.transform(a)

    def map_func(x):
        return tf.py_function(tokenize.transform,
                              inp=[x],
                              Tout=(tf.float64,))

    new_dataset = dataset.map(map_func)
    for _ in new_dataset:
        pass
    assert isinstance(new_dataset, tf.data.Dataset)


def test_augment():
    raw_images = tf.random.normal([1000, 32, 32, 3], mean=-1, stddev=4)
    augment = preprocessor.ImageAugmentation(seed=5)
    dataset = tf.data.Dataset.from_tensor_slices(raw_images)
    hp = kerastuner.HyperParameters()
    augment.set_hp(hp)
    augment.set_config(augment.get_config())
    for a in dataset:
        augment.transform(a, True)

    def map_func(x):
        return tf.py_function(functools.partial(augment.transform, fit=True),
                              inp=[x],
                              Tout=(tf.float32,))

    new_dataset = dataset.map(map_func)
    for _ in new_dataset:
        pass
    assert isinstance(new_dataset, tf.data.Dataset)


column_names_for_tests = [
                        'bool_',
                        'num_to_cat_',
                        'float_',
                        'int_',
                        'morethan_32_',
                        'col1_morethan_100_',
                        'col2_morethan_100_',
                        'col3_morethan_100_']
column_types_for_tests = {
                        'bool_': 'categorical',
                        'num_to_cat_': 'categorical',
                        'float_': 'numerical',
                        'int_': 'numerical',
                        'morethan_32_': 'categorical',
                        'col1_morethan_100_': 'categorical',
                        'col2_morethan_100_': 'categorical',
                        'col3_morethan_100_': 'categorical'}


def test_feature_engineering():
    data = structured_data()
    dataset = tf.data.Dataset.from_tensor_slices(data)
    feature = preprocessor.FeatureEngineering()
<<<<<<< HEAD
    feature.input_node = ak.StructuredDataInput(column_names=column_names_for_tests,
                                                column_types=column_types_for_tests)
=======
    feature.input_node = ak.StructuredDataInput(column_names=column_names_from_numpy,
                                                column_types=column_types_from_numpy)
>>>>>>> b38079e1
    feature.set_hp(kerastuner.HyperParameters())
    for x in dataset:
        feature.update(x)
    feature.finalize()
    feature.set_config(feature.get_config())
    for a in dataset:
        feature.transform(a)

    def map_func(x):
        return tf.py_function(feature.transform,
                              inp=[x],
                              Tout=(tf.float64,))
    new_dataset = dataset.map(map_func)
    assert isinstance(new_dataset, tf.data.Dataset)


def test_feature_engineering_fix_keyerror():
    data = structured_data(100)
    dataset = tf.data.Dataset.from_tensor_slices(data)
    feature = preprocessor.FeatureEngineering()
<<<<<<< HEAD
    feature.input_node = ak.StructuredDataInput(column_names=column_names_for_tests,
                                                column_types=column_types_for_tests)
=======
    feature.input_node = ak.StructuredDataInput(column_names=column_names_from_numpy,
                                                column_types=column_types_from_numpy)
>>>>>>> b38079e1
    feature.set_hp(kerastuner.HyperParameters())
    for x in dataset:
        feature.update(x)
    feature.finalize()
    feature.set_config(feature.get_config())
    for a in dataset:
        feature.transform(a)

    def map_func(x):
        return tf.py_function(feature.transform,
                              inp=[x],
                              Tout=(tf.float64,))
    new_dataset = dataset.map(map_func)
    assert isinstance(new_dataset, tf.data.Dataset)


def test_lgbm_classifier(tmp_dir):
    x_train = np.random.rand(11, 32)
    y_train = np.array([[1, 0, 0, 0, 0, 0, 0, 0, 0, 0],
                        [1, 0, 0, 0, 0, 0, 0, 0, 0, 0],
                        [0, 1, 0, 0, 0, 0, 0, 0, 0, 0],
                        [0, 0, 0, 0, 1, 0, 0, 0, 0, 0],
                        [0, 0, 0, 0, 0, 0, 0, 1, 0, 0],
                        [0, 0, 0, 0, 0, 1, 0, 0, 0, 0],
                        [0, 0, 0, 0, 0, 0, 0, 0, 0, 1],
                        [0, 0, 0, 0, 0, 0, 0, 1, 0, 0],
                        [1, 0, 0, 0, 0, 0, 0, 0, 0, 0],
                        [0, 0, 0, 1, 0, 0, 0, 0, 0, 0],
                        [0, 0, 0, 1, 0, 0, 0, 0, 0, 0]])

    input_node = ak.Input()
    output_node = input_node
    output_node = preprocessor.LightGBMClassifier()(output_node)
    output_node = head.ClassificationHead(loss='categorical_crossentropy',
                                          metrics=['accuracy'])(output_node)

    auto_model = ak.GraphAutoModel(input_node,
                                   output_node,
                                   directory=tmp_dir,
                                   max_trials=1)
    auto_model.fit(x_train, y_train, epochs=1,
                   validation_data=(x_train, y_train))
    result = auto_model.predict(x_train)
    assert result.shape == (11, 10)


def test_lgbm_regressor(tmp_dir):
    x_train = np.random.rand(11, 32)
    y_train = np.array([1.1, 2.1, 4.2, 0.3, 2.4, 8.5, 7.3, 8.4, 9.4, 4.3])
    y_train = y_train.reshape(-1, 1)
    input_node = ak.Input()
    output_node = input_node
    output_node = preprocessor.LightGBMRegressor()(output_node)
    output_node = head.RegressionHead(loss='mean_squared_error',
                                      metrics=['mean_squared_error'])(output_node)

    auto_model = ak.GraphAutoModel(input_node,
                                   output_node,
                                   directory=tmp_dir,
                                   max_trials=1)
    auto_model.fit(x_train, y_train, epochs=1,
                   validation_data=(x_train, y_train))
    result = auto_model.predict(x_train)
    assert result.shape == (11, 1)<|MERGE_RESOLUTION|>--- conflicted
+++ resolved
@@ -153,13 +153,8 @@
     data = structured_data()
     dataset = tf.data.Dataset.from_tensor_slices(data)
     feature = preprocessor.FeatureEngineering()
-<<<<<<< HEAD
-    feature.input_node = ak.StructuredDataInput(column_names=column_names_for_tests,
-                                                column_types=column_types_for_tests)
-=======
     feature.input_node = ak.StructuredDataInput(column_names=column_names_from_numpy,
                                                 column_types=column_types_from_numpy)
->>>>>>> b38079e1
     feature.set_hp(kerastuner.HyperParameters())
     for x in dataset:
         feature.update(x)
@@ -180,13 +175,8 @@
     data = structured_data(100)
     dataset = tf.data.Dataset.from_tensor_slices(data)
     feature = preprocessor.FeatureEngineering()
-<<<<<<< HEAD
-    feature.input_node = ak.StructuredDataInput(column_names=column_names_for_tests,
-                                                column_types=column_types_for_tests)
-=======
     feature.input_node = ak.StructuredDataInput(column_names=column_names_from_numpy,
                                                 column_types=column_types_from_numpy)
->>>>>>> b38079e1
     feature.set_hp(kerastuner.HyperParameters())
     for x in dataset:
         feature.update(x)

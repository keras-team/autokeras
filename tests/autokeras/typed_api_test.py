from typedapi import ensure_api_is_typed

import autokeras

HELP_MESSAGE = (
    "You can also take a look at this issue:\n"
    "https://github.com/keras-team/autokeras/issues/918"
)


# TODO: add types and remove all elements from
# the exception list.
EXCEPTION_LIST = [
    autokeras.Head,
    autokeras.Node,
    autokeras.CategoricalToNumerical,
    autokeras.ClassificationHead,
    autokeras.ConvBlock,
    autokeras.DenseBlock,
    autokeras.Embedding,
    autokeras.Flatten,
    autokeras.ImageAugmentation,
    autokeras.ImageBlock,
    autokeras.Merge,
    autokeras.RegressionHead,
<<<<<<< HEAD
    autokeras.ResNetBlock,
=======
    autokeras.RNNBlock,
>>>>>>> 3811956b
    autokeras.SpatialReduction,
    autokeras.StructuredDataBlock,
    autokeras.TemporalReduction,
    autokeras.TextBlock,
    autokeras.TextToIntSequence,
    autokeras.TextToNgramVector,
    autokeras.XceptionBlock,
    autokeras.ImageInput,
    autokeras.Input,
    autokeras.StructuredDataInput,
    autokeras.TextInput,
    autokeras.ImageClassifier,
    autokeras.ImageRegressor,
    autokeras.StructuredDataClassifier,
    autokeras.StructuredDataRegressor,
    autokeras.TextClassifier,
    autokeras.TextRegressor,
]


def test_api_surface_is_typed():
    ensure_api_is_typed(
        [autokeras], EXCEPTION_LIST, init_only=True, additional_message=HELP_MESSAGE,
    )<|MERGE_RESOLUTION|>--- conflicted
+++ resolved
@@ -23,11 +23,6 @@
     autokeras.ImageBlock,
     autokeras.Merge,
     autokeras.RegressionHead,
-<<<<<<< HEAD
-    autokeras.ResNetBlock,
-=======
-    autokeras.RNNBlock,
->>>>>>> 3811956b
     autokeras.SpatialReduction,
     autokeras.StructuredDataBlock,
     autokeras.TemporalReduction,

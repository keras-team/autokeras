--- conflicted
+++ resolved
@@ -8,7 +8,8 @@
     generator = CnnGenerator(3, (28, 28, 1))
     graph = generator.generate()
     model = graph.produce_model()
-<<<<<<< HEAD
+    inputs = torch.Tensor(np.ones((100, 1, 28, 28)))
+    print(model(inputs).size())
     assert isinstance(model, TorchModel)
 
 
@@ -16,8 +17,4 @@
     generator = MlpGenerator(5, (4,))
     graph = generator.generate(3, [9, 8, 6])
     model = graph.produce_model()
-=======
-    inputs = torch.Tensor(np.ones((100, 1, 28, 28)))
-    print(model(inputs).size())
->>>>>>> fabed5fc
     assert isinstance(model, TorchModel)
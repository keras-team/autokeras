--- conflicted
+++ resolved
@@ -84,7 +84,6 @@
 
     assert result.shape == (100, 10)
 
-<<<<<<< HEAD
 
 def test_rnn_block(tmp_dir):
     x_train = np.random.rand(100, 32, 10)
@@ -110,31 +109,3 @@
     result = graph.predict(x_train)
 
     assert result.shape == (100, 5)
-
-=======
-# def test_rnn_block(tmp_dir):
-#     x_train = np.random.rand(100, 32, 10, 10)
-#     y_train = np.random.randint(5, size=100)
-#     y_train = tf.keras.utils.to_categorical(y_train)
-#
-#     input_node = ak.Input()
-#     output_node = input_node
-#     output_node = ak.RNNBlock()(output_node)
-#     output_node = ak.ClassificationHead()(output_node)
-#
-#     input_node.shape = (32, 10, 10)
-#     output_node[0].shape = (5,)
-#
-#     graph = ak.GraphAutoModel(input_node, output_node,
-#                               directory=tmp_dir,
-#                               max_trials=1)
-#     graph.fit(x_train, y_train,
-#               epochs=1,
-#               batch_size=100,
-#               verbose=False,
-#               validation_split=0.2)
-#     result = graph.predict(x_train)
-#
-#     assert result.shape == (100, 5)
-#
->>>>>>> 1ea566e3

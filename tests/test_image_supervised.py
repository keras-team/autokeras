--- conflicted
+++ resolved
@@ -70,11 +70,7 @@
 
 @patch('multiprocessing.Pool', new=MockProcess)
 @patch('autokeras.search.ModelTrainer.train_model', side_effect=mock_train)
-<<<<<<< HEAD
-def test_timout_resume(_):
-=======
 def test_timeout_resume(_):
->>>>>>> a5d63b83
     Constant.MAX_ITER_NUM = 1
     # make it impossible to complete within 10sec
     Constant.MAX_MODEL_NUM = 1000
@@ -89,10 +85,6 @@
     clf.n_epochs = 100
     clf.fit(train_x, train_y, 15)
     history_len = len(clf.load_searcher().history)
-<<<<<<< HEAD
-    print(history_len)
-=======
->>>>>>> a5d63b83
     assert history_len != 0
     results = clf.predict(test_x)
     assert len(results) == 100

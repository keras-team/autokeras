import pytest
import numpy as np
import kerastuner
import autokeras as ak

<<<<<<< HEAD
=======
from autokeras.auto.auto_model import *
from autokeras import const
from autokeras.hypermodel.hyper_block import DenseBlock, Merge
from autokeras.hypermodel.hyper_head import RegressionHead
from autokeras.hypermodel.hyper_node import Input
>>>>>>> d6947d6b

@pytest.fixture(scope='module')
def tmp_dir(tmpdir_factory):
    return tmpdir_factory.mktemp('test_auto_model')


def test_hyper_graph_basic(tmp_dir):
    x_train = np.random.rand(100, 32)
    y_train = np.random.rand(100)

    input_node = ak.Input()
    output_node = input_node
    output_node = ak.DenseBlock()(output_node)
    output_node = ak.RegressionHead()(output_node)

    input_node.shape = (32,)
    output_node[0].shape = (1,)

<<<<<<< HEAD
    graph = ak.GraphAutoModel(input_node, output_node, directory=tmp_dir)
=======
    graph = GraphAutoModel(input_node, output_node)
>>>>>>> d6947d6b
    model = graph.build(kerastuner.HyperParameters())
    model.fit(x_train, y_train, epochs=1, batch_size=100, verbose=False)
    result = model.predict(x_train)

    assert result.shape == (100, 1)


def test_merge(tmp_dir):
    x_train = np.random.rand(100, 32)
    y_train = np.random.rand(100)

    input_node1 = ak.Input()
    input_node2 = ak.Input()
    output_node1 = ak.DenseBlock()(input_node1)
    output_node2 = ak.DenseBlock()(input_node2)
    output_node = ak.Merge()([output_node1, output_node2])
    output_node = ak.RegressionHead()(output_node)

    input_node1.shape = (32,)
    input_node2.shape = (32,)
    output_node[0].shape = (1,)

<<<<<<< HEAD
    graph = ak.GraphAutoModel([input_node1, input_node2],
                              output_node,
                              directory=tmp_dir)
=======
    graph = GraphAutoModel([input_node1, input_node2], output_node)
>>>>>>> d6947d6b
    model = graph.build(kerastuner.HyperParameters())
    model.fit([x_train, x_train], y_train, epochs=1, batch_size=100, verbose=False)
    result = model.predict([x_train, x_train])

    assert result.shape == (100, 1)


def test_input_output_disconnect(tmp_dir):
    input_node1 = ak.Input()
    output_node = input_node1
    _ = ak.DenseBlock()(output_node)

    input_node = ak.Input()
    output_node = input_node
    output_node = ak.DenseBlock()(output_node)
    output_node = ak.RegressionHead()(output_node)

    input_node.shape = (32,)
    output_node[0].shape = (1,)

    with pytest.raises(ValueError) as info:
<<<<<<< HEAD
        graph = ak.GraphAutoModel(input_node1,
                               output_node,
                               directory=tmp_dir)
=======
        graph = GraphAutoModel(input_node1, output_node)
>>>>>>> d6947d6b
        graph.build(kerastuner.HyperParameters())
    assert str(info.value) == 'Inputs and outputs not connected.'


def test_hyper_graph_cycle(tmp_dir):
    input_node1 = ak.Input()
    input_node2 = ak.Input()
    output_node1 = ak.DenseBlock()(input_node1)
    output_node2 = ak.DenseBlock()(input_node2)
    output_node = ak.Merge()([output_node1, output_node2])
    head = ak.RegressionHead()
    output_node = head(output_node)
    head.outputs = output_node1

    input_node1.shape = (32,)
    input_node2.shape = (32,)
    output_node[0].shape = (1,)

    with pytest.raises(ValueError) as info:
<<<<<<< HEAD
        graph = ak.GraphAutoModel([input_node1, input_node2],
                               output_node,
                               directory=tmp_dir)
=======
        graph = GraphAutoModel([input_node1, input_node2], output_node)
>>>>>>> d6947d6b
        graph.build(kerastuner.HyperParameters())
    assert str(info.value) == 'The network has a cycle.'


def test_input_missing(tmp_dir):
    input_node1 = ak.Input()
    input_node2 = ak.Input()
    output_node1 = ak.DenseBlock()(input_node1)
    output_node2 = ak.DenseBlock()(input_node2)
    output_node = ak.Merge()([output_node1, output_node2])
    output_node = ak.RegressionHead()(output_node)

    input_node1.shape = (32,)
    input_node2.shape = (32,)
    output_node[0].shape = (1,)

    with pytest.raises(ValueError) as info:
<<<<<<< HEAD
        graph = ak.GraphAutoModel(input_node1, output_node, directory=tmp_dir)
=======
        graph = GraphAutoModel(input_node1, output_node)
>>>>>>> d6947d6b
        graph.build(kerastuner.HyperParameters())
    assert str(info.value).startswith('A required input is missing for HyperModel')


def test_auto_model_basic(tmp_dir):
    x_train = np.random.rand(100, 32)
    y_train = np.random.rand(100)

    input_node = ak.Input()
    output_node = input_node
    output_node = ak.DenseBlock()(output_node)
    output_node = ak.RegressionHead()(output_node)

    auto_model = ak.GraphAutoModel(input_node, output_node, directory=tmp_dir)
    ak.const.Constant.NUM_TRAILS = 2
    auto_model.fit(x_train, y_train, epochs=2)
    result = auto_model.predict(x_train)

    assert result.shape == (100, 1)<|MERGE_RESOLUTION|>--- conflicted
+++ resolved
@@ -3,14 +3,6 @@
 import kerastuner
 import autokeras as ak
 
-<<<<<<< HEAD
-=======
-from autokeras.auto.auto_model import *
-from autokeras import const
-from autokeras.hypermodel.hyper_block import DenseBlock, Merge
-from autokeras.hypermodel.hyper_head import RegressionHead
-from autokeras.hypermodel.hyper_node import Input
->>>>>>> d6947d6b
 
 @pytest.fixture(scope='module')
 def tmp_dir(tmpdir_factory):
@@ -29,11 +21,7 @@
     input_node.shape = (32,)
     output_node[0].shape = (1,)
 
-<<<<<<< HEAD
     graph = ak.GraphAutoModel(input_node, output_node, directory=tmp_dir)
-=======
-    graph = GraphAutoModel(input_node, output_node)
->>>>>>> d6947d6b
     model = graph.build(kerastuner.HyperParameters())
     model.fit(x_train, y_train, epochs=1, batch_size=100, verbose=False)
     result = model.predict(x_train)
@@ -56,13 +44,9 @@
     input_node2.shape = (32,)
     output_node[0].shape = (1,)
 
-<<<<<<< HEAD
     graph = ak.GraphAutoModel([input_node1, input_node2],
                               output_node,
                               directory=tmp_dir)
-=======
-    graph = GraphAutoModel([input_node1, input_node2], output_node)
->>>>>>> d6947d6b
     model = graph.build(kerastuner.HyperParameters())
     model.fit([x_train, x_train], y_train, epochs=1, batch_size=100, verbose=False)
     result = model.predict([x_train, x_train])
@@ -84,13 +68,9 @@
     output_node[0].shape = (1,)
 
     with pytest.raises(ValueError) as info:
-<<<<<<< HEAD
         graph = ak.GraphAutoModel(input_node1,
-                               output_node,
-                               directory=tmp_dir)
-=======
-        graph = GraphAutoModel(input_node1, output_node)
->>>>>>> d6947d6b
+                                  output_node,
+                                  directory=tmp_dir)
         graph.build(kerastuner.HyperParameters())
     assert str(info.value) == 'Inputs and outputs not connected.'
 
@@ -110,13 +90,9 @@
     output_node[0].shape = (1,)
 
     with pytest.raises(ValueError) as info:
-<<<<<<< HEAD
         graph = ak.GraphAutoModel([input_node1, input_node2],
-                               output_node,
-                               directory=tmp_dir)
-=======
-        graph = GraphAutoModel([input_node1, input_node2], output_node)
->>>>>>> d6947d6b
+                                  output_node,
+                                  directory=tmp_dir)
         graph.build(kerastuner.HyperParameters())
     assert str(info.value) == 'The network has a cycle.'
 
@@ -134,11 +110,7 @@
     output_node[0].shape = (1,)
 
     with pytest.raises(ValueError) as info:
-<<<<<<< HEAD
         graph = ak.GraphAutoModel(input_node1, output_node, directory=tmp_dir)
-=======
-        graph = GraphAutoModel(input_node1, output_node)
->>>>>>> d6947d6b
         graph.build(kerastuner.HyperParameters())
     assert str(info.value).startswith('A required input is missing for HyperModel')
 

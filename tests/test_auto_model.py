import pytest
import numpy as np
import autokeras as ak


@pytest.fixture(scope='module')
def tmp_dir(tmpdir_factory):
    return tmpdir_factory.mktemp('test_auto_model')


def test_graph_auto_model_basic(tmp_dir):
    x_train = np.random.rand(100, 32)
    y_train = np.random.rand(100)

    input_node = ak.Input()
    output_node = input_node
    output_node = ak.DenseBlock()(output_node)
    output_node = ak.RegressionHead()(output_node)

    graph = ak.GraphAutoModel(input_node, output_node, directory=tmp_dir, trials=1)
    graph.fit(x_train, y_train, epochs=1)
    result = graph.predict(x_train)

    assert result.shape == (100, 1)


def test_merge(tmp_dir):
    x_train = np.random.rand(100, 32)
    y_train = np.random.rand(100)

    input_node1 = ak.Input()
    input_node2 = ak.Input()
    output_node1 = ak.DenseBlock()(input_node1)
    output_node2 = ak.DenseBlock()(input_node2)
    output_node = ak.Merge()([output_node1, output_node2])
    output_node = ak.RegressionHead()(output_node)

    graph = ak.GraphAutoModel([input_node1, input_node2],
                              output_node,
                              directory=tmp_dir,
                              trials=1)
    graph.fit([x_train, x_train], y_train, epochs=1, batch_size=100, verbose=False)
    result = graph.predict([x_train, x_train])

    assert result.shape == (100, 1)


def test_preprocessing(tmp_dir):
    x_train = np.random.rand(100, 32)
    y_train = np.random.rand(100)

    input_node1 = ak.Input()
    temp_node1 = ak.Normalize()(input_node1)
    output_node1 = ak.DenseBlock()(temp_node1)

    output_node3 = ak.Normalize()(temp_node1)
    output_node3 = ak.DenseBlock()(output_node3)

    input_node2 = ak.Input()
    output_node2 = ak.Normalize()(input_node2)
    output_node2 = ak.DenseBlock()(output_node2)

    output_node = ak.Merge()([output_node1, output_node2, output_node3])
    output_node = ak.RegressionHead()(output_node)

    graph = ak.GraphAutoModel([input_node1, input_node2],
                              output_node,
                              directory=tmp_dir,
                              trials=1)
    graph.fit([x_train, x_train], y_train, epochs=1, batch_size=100, verbose=False)
    result = graph.predict([x_train, x_train])

    assert result.shape == (100, 1)


def test_input_output_disconnect(tmp_dir):
    input_node1 = ak.Input()
    output_node = input_node1
    _ = ak.DenseBlock()(output_node)

    input_node = ak.Input()
    output_node = input_node
    output_node = ak.DenseBlock()(output_node)
    output_node = ak.RegressionHead()(output_node)

    with pytest.raises(ValueError) as info:
        ak.GraphAutoModel(input_node1, output_node, directory=tmp_dir)
    assert str(info.value) == 'Inputs and outputs not connected.'


def test_hyper_graph_cycle(tmp_dir):
    input_node1 = ak.Input()
    input_node2 = ak.Input()
    output_node1 = ak.DenseBlock()(input_node1)
    output_node2 = ak.DenseBlock()(input_node2)
    output_node = ak.Merge()([output_node1, output_node2])
    head = ak.RegressionHead()
    output_node = head(output_node)
    head.outputs = output_node1

    with pytest.raises(ValueError) as info:
        ak.GraphAutoModel([input_node1, input_node2],
                          output_node,
                          directory=tmp_dir)
    assert str(info.value) == 'The network has a cycle.'


def test_input_missing(tmp_dir):
    input_node1 = ak.Input()
    input_node2 = ak.Input()
    output_node1 = ak.DenseBlock()(input_node1)
    output_node2 = ak.DenseBlock()(input_node2)
    output_node = ak.Merge()([output_node1, output_node2])
    output_node = ak.RegressionHead()(output_node)

    with pytest.raises(ValueError) as info:
        ak.GraphAutoModel(input_node1, output_node, directory=tmp_dir)
    assert str(info.value).startswith('A required input is missing for HyperModel')


def test_auto_model_basic(tmp_dir):
    x_train = np.random.rand(100, 32, 32, 3)
    y_train = np.random.rand(100)

    auto_model = ak.AutoModel(ak.ImageInput(),
                              ak.RegressionHead(),
                              directory=tmp_dir,
<<<<<<< HEAD
                              trials=1)
=======
                              max_trials=2)
>>>>>>> 758fde83
    auto_model.fit(x_train, y_train, epochs=2)
    result = auto_model.predict(x_train)

    assert result.shape == (100, 1)<|MERGE_RESOLUTION|>--- conflicted
+++ resolved
@@ -17,7 +17,10 @@
     output_node = ak.DenseBlock()(output_node)
     output_node = ak.RegressionHead()(output_node)
 
-    graph = ak.GraphAutoModel(input_node, output_node, directory=tmp_dir, trials=1)
+    graph = ak.GraphAutoModel(input_node,
+                              output_node,
+                              directory=tmp_dir,
+                              max_trials=1)
     graph.fit(x_train, y_train, epochs=1)
     result = graph.predict(x_train)
 
@@ -38,7 +41,7 @@
     graph = ak.GraphAutoModel([input_node1, input_node2],
                               output_node,
                               directory=tmp_dir,
-                              trials=1)
+                              max_trials=1)
     graph.fit([x_train, x_train], y_train, epochs=1, batch_size=100, verbose=False)
     result = graph.predict([x_train, x_train])
 
@@ -66,7 +69,7 @@
     graph = ak.GraphAutoModel([input_node1, input_node2],
                               output_node,
                               directory=tmp_dir,
-                              trials=1)
+                              max_trials=1)
     graph.fit([x_train, x_train], y_train, epochs=1, batch_size=100, verbose=False)
     result = graph.predict([x_train, x_train])
 
@@ -125,11 +128,7 @@
     auto_model = ak.AutoModel(ak.ImageInput(),
                               ak.RegressionHead(),
                               directory=tmp_dir,
-<<<<<<< HEAD
-                              trials=1)
-=======
                               max_trials=2)
->>>>>>> 758fde83
     auto_model.fit(x_train, y_train, epochs=2)
     result = auto_model.predict(x_train)
 

from unittest.mock import patch

<<<<<<< HEAD
from autokeras.constant import Constant
from autokeras.utils import temp_folder_generator, download_file, resize_image_data
from tests.common import clean_dir

import numpy

path = 'tests/resources/temp'
=======
from autokeras.utils import temp_folder_generator, download_file
from tests.common import clean_dir, TEST_TEMP_DIR
>>>>>>> 9d56c708


# This method will be used by the mock to replace requests.get
def mocked_requests_get(*args, **kwargs):
    class MockResponse:
        def __init__(self, status_code):
            self.headers = Dic()
            self.status_code = status_code

        def iter_content(self, chunk_size=1, decode_unicode=False):
            item = "dummy".encode()
            return [item]

    class Dic:

        def __init__(self, **kwargs):
            pass

        def get(self, key):
            return 1

    if args[0] == 'dummy_url':
        return MockResponse(200)

    return MockResponse(404)


@patch('tempfile.gettempdir', return_value=TEST_TEMP_DIR)
def test_temp_folder_generator(_):
    clean_dir(TEST_TEMP_DIR)
    path = temp_folder_generator()
    assert path == "tests/resources/temp/autokeras"
    clean_dir(TEST_TEMP_DIR)


@patch('requests.get', side_effect=mocked_requests_get)
def test_fetch(_):
    # Assert requests.get calls
<<<<<<< HEAD
    clean_dir(path)
    mgc = download_file("dummy_url", path + '/dummy_file')
    clean_dir(path)


def test_resize_image_data():
    # Case-1: Resize to median height and width for smaller images.
    data = numpy.array([numpy.random.randint(256, size=(1, 1, 3)),
                        numpy.random.randint(256, size=(2, 2, 3)),
                        numpy.random.randint(256, size=(3, 3, 3)),
                        numpy.random.randint(256, size=(4, 4, 3))])

    data, resize_height, resize_width = resize_image_data(data)

    assert resize_height == 2
    assert resize_width == 2
    for i in range(len(data)-1):
        assert data[i].shape == data[i+1].shape

    # Case-2: Resize inputs to provided parameters median height and width.
    data = numpy.array([numpy.random.randint(256, size=(4, 4, 3))])

    data, resize_height, resize_width = resize_image_data(data, resize_height, resize_width)

    assert resize_height == 2
    assert resize_width == 2
    assert data[0].shape == (2, 2, 3)

    # Case-3: Resize to max height and width for larger images.
    data = numpy.array([numpy.random.randint(256, size=(Constant.MAX_IMAGE_HEIGHT+1, Constant.MAX_IMAGE_WIDTH+1, 3))])
    data, resize_height, resize_width = resize_image_data(data)

    assert resize_height == Constant.MAX_IMAGE_HEIGHT
    assert resize_width == Constant.MAX_IMAGE_WIDTH
    assert data[0].shape == (Constant.MAX_IMAGE_HEIGHT, Constant.MAX_IMAGE_WIDTH, 3)
=======
    clean_dir(TEST_TEMP_DIR)
    mgc = download_file("dummy_url", TEST_TEMP_DIR + '/dummy_file')
    clean_dir(TEST_TEMP_DIR)
>>>>>>> 9d56c708
<|MERGE_RESOLUTION|>--- conflicted
+++ resolved
@@ -1,17 +1,10 @@
 from unittest.mock import patch
 
-<<<<<<< HEAD
 from autokeras.constant import Constant
 from autokeras.utils import temp_folder_generator, download_file, resize_image_data
 from tests.common import clean_dir
 
 import numpy
-
-path = 'tests/resources/temp'
-=======
-from autokeras.utils import temp_folder_generator, download_file
-from tests.common import clean_dir, TEST_TEMP_DIR
->>>>>>> 9d56c708
 
 
 # This method will be used by the mock to replace requests.get
@@ -50,7 +43,6 @@
 @patch('requests.get', side_effect=mocked_requests_get)
 def test_fetch(_):
     # Assert requests.get calls
-<<<<<<< HEAD
     clean_dir(path)
     mgc = download_file("dummy_url", path + '/dummy_file')
     clean_dir(path)
@@ -85,9 +77,4 @@
 
     assert resize_height == Constant.MAX_IMAGE_HEIGHT
     assert resize_width == Constant.MAX_IMAGE_WIDTH
-    assert data[0].shape == (Constant.MAX_IMAGE_HEIGHT, Constant.MAX_IMAGE_WIDTH, 3)
-=======
-    clean_dir(TEST_TEMP_DIR)
-    mgc = download_file("dummy_url", TEST_TEMP_DIR + '/dummy_file')
-    clean_dir(TEST_TEMP_DIR)
->>>>>>> 9d56c708
+    assert data[0].shape == (Constant.MAX_IMAGE_HEIGHT, Constant.MAX_IMAGE_WIDTH, 3)
from unittest.mock import patch

<<<<<<< HEAD
from autokeras.constant import Constant
from autokeras.utils import temp_folder_generator, download_file, resize_image_data
from tests.common import clean_dir

import numpy

path = 'tests/resources/temp'
=======
from autokeras.utils import temp_folder_generator, download_file
from tests.common import clean_dir, TEST_TEMP_DIR
>>>>>>> 9d56c708


# This method will be used by the mock to replace requests.get
def mocked_requests_get(*args, **kwargs):
    class MockResponse:
        def __init__(self, status_code):
            self.headers = Dic()
            self.status_code = status_code

        def iter_content(self, chunk_size=1, decode_unicode=False):
            item = "dummy".encode()
            return [item]

    class Dic:

        def __init__(self, **kwargs):
            pass

        def get(self, key):
            return 1

    if args[0] == 'dummy_url':
        return MockResponse(200)

    return MockResponse(404)


@patch('tempfile.gettempdir', return_value=TEST_TEMP_DIR)
def test_temp_folder_generator(_):
    clean_dir(TEST_TEMP_DIR)
    path = temp_folder_generator()
    assert path == "tests/resources/temp/autokeras"
    clean_dir(TEST_TEMP_DIR)


@patch('requests.get', side_effect=mocked_requests_get)
def test_fetch(_):
    # Assert requests.get calls
<<<<<<< HEAD
    clean_dir(path)
    mgc = download_file("dummy_url", path + '/dummy_file')
    clean_dir(path)


def test_resize_image_data():
    # Case-1: Resize to median height and width for smaller images.
    data = numpy.array([numpy.random.randint(256, size=(1, 1, 3)),
                        numpy.random.randint(256, size=(2, 2, 3)),
                        numpy.random.randint(256, size=(3, 3, 3)),
                        numpy.random.randint(256, size=(4, 4, 3))])

    data, resize_height, resize_width = resize_image_data(data)

    assert resize_height == 2
    assert resize_width == 2
    for i in range(len(data)-1):
        assert data[i].shape == data[i+1].shape

    # Case-2: Resize inputs to provided parameters median height and width.
    data = numpy.array([numpy.random.randint(256, size=(4, 4, 3))])

    data, resize_height, resize_width = resize_image_data(data, resize_height, resize_width)

    assert resize_height == 2
    assert resize_width == 2
    assert data[0].shape == (2, 2, 3)

    # Case-3: Resize to max height and width for larger images.
    data = numpy.array([numpy.random.randint(256, size=(Constant.MAX_IMAGE_HEIGHT+1, Constant.MAX_IMAGE_WIDTH+1, 3))])
    data, resize_height, resize_width = resize_image_data(data)

    assert resize_height == Constant.MAX_IMAGE_HEIGHT
    assert resize_width == Constant.MAX_IMAGE_WIDTH
    assert data[0].shape == (Constant.MAX_IMAGE_HEIGHT, Constant.MAX_IMAGE_WIDTH, 3)
=======
    clean_dir(TEST_TEMP_DIR)
    mgc = download_file("dummy_url", TEST_TEMP_DIR + '/dummy_file')
    clean_dir(TEST_TEMP_DIR)
>>>>>>> 9d56c708
<|MERGE_RESOLUTION|>--- conflicted
+++ resolved
@@ -1,17 +1,10 @@
+import numpy
+
 from unittest.mock import patch
 
-<<<<<<< HEAD
 from autokeras.constant import Constant
-from autokeras.utils import temp_folder_generator, download_file, resize_image_data
-from tests.common import clean_dir
-
-import numpy
-
-path = 'tests/resources/temp'
-=======
-from autokeras.utils import temp_folder_generator, download_file
+from autokeras.utils import temp_folder_generator, download_file, compute_image_resize_params
 from tests.common import clean_dir, TEST_TEMP_DIR
->>>>>>> 9d56c708
 
 
 # This method will be used by the mock to replace requests.get
@@ -50,44 +43,31 @@
 @patch('requests.get', side_effect=mocked_requests_get)
 def test_fetch(_):
     # Assert requests.get calls
-<<<<<<< HEAD
-    clean_dir(path)
-    mgc = download_file("dummy_url", path + '/dummy_file')
-    clean_dir(path)
+    clean_dir(TEST_TEMP_DIR)
+    mgc = download_file("dummy_url", TEST_TEMP_DIR + '/dummy_file')
+    clean_dir(TEST_TEMP_DIR)
 
 
-def test_resize_image_data():
-    # Case-1: Resize to median height and width for smaller images.
+def test_compute_image_resize_params():
+    # Case-1: Computation not supported except for 2-D images, which has shape N x H x W x C.
+    data = numpy.random.randint(256, size=(1, 1, 3))
+    resize_height, resize_width = compute_image_resize_params(data)
+    assert resize_height is None
+    assert resize_width is None
+
+    # Case-2: Compute median height and width for smaller images.
     data = numpy.array([numpy.random.randint(256, size=(1, 1, 3)),
                         numpy.random.randint(256, size=(2, 2, 3)),
                         numpy.random.randint(256, size=(3, 3, 3)),
                         numpy.random.randint(256, size=(4, 4, 3))])
-
-    data, resize_height, resize_width = resize_image_data(data)
-
+    resize_height, resize_width = compute_image_resize_params(data)
     assert resize_height == 2
     assert resize_width == 2
-    for i in range(len(data)-1):
-        assert data[i].shape == data[i+1].shape
 
-    # Case-2: Resize inputs to provided parameters median height and width.
-    data = numpy.array([numpy.random.randint(256, size=(4, 4, 3))])
-
-    data, resize_height, resize_width = resize_image_data(data, resize_height, resize_width)
-
-    assert resize_height == 2
-    assert resize_width == 2
-    assert data[0].shape == (2, 2, 3)
-
-    # Case-3: Resize to max height and width for larger images.
-    data = numpy.array([numpy.random.randint(256, size=(Constant.MAX_IMAGE_HEIGHT+1, Constant.MAX_IMAGE_WIDTH+1, 3))])
-    data, resize_height, resize_width = resize_image_data(data)
-
-    assert resize_height == Constant.MAX_IMAGE_HEIGHT
-    assert resize_width == Constant.MAX_IMAGE_WIDTH
-    assert data[0].shape == (Constant.MAX_IMAGE_HEIGHT, Constant.MAX_IMAGE_WIDTH, 3)
-=======
-    clean_dir(TEST_TEMP_DIR)
-    mgc = download_file("dummy_url", TEST_TEMP_DIR + '/dummy_file')
-    clean_dir(TEST_TEMP_DIR)
->>>>>>> 9d56c708
+    # Case-3: Resize to max size for larger images.
+    data = numpy.array([numpy.random.randint(256, size=(int(numpy.sqrt(Constant.MAX_IMAGE_SIZE)+1),
+                                                        int(numpy.sqrt(Constant.MAX_IMAGE_SIZE)+1),
+                                                        3))])
+    resize_height, resize_width = compute_image_resize_params(data)
+    assert resize_height == int(numpy.sqrt(Constant.MAX_IMAGE_SIZE))
+    assert resize_width == int(numpy.sqrt(Constant.MAX_IMAGE_SIZE))